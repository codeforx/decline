import fs from "fs/promises"
import * as path from "path"
import simpleGit from "simple-git"
import * as vscode from "vscode"
import { HistoryItem } from "../../shared/HistoryItem"
import { GitOperations } from "./CheckpointGitOperations"
import { getShadowGitPath, hashWorkingDir, getWorkingDirectory, detectLegacyCheckpoint } from "./CheckpointUtils"
<<<<<<< HEAD
import { CheckpointSettingsManager } from "./CheckpointSettings"
=======
>>>>>>> 1f31f042

/**
 * CheckpointTracker Module
 *
 * Core implementation of Cline's Checkpoints system that provides version control
 * capabilities without interfering with the user's main Git repository. Key features:
 *
 * Shadow Git Repository:
 * - Creates and manages an isolated Git repository for tracking checkpoints
<<<<<<< HEAD
 * - Handles nested Git repositories by temporarily disabling them
=======
>>>>>>> 1f31f042
 * - Configures Git settings automatically (identity, LFS, etc.)
 *
 * File Management:
 * - Integrates with CheckpointExclusions for file filtering
 * - Handles workspace validation and path resolution
 * - Manages Git worktree configuration
 *
 * Checkpoint Operations:
 * - Creates checkpoints (commits) of the current state
 * - Provides diff capabilities between checkpoints
 * - Supports resetting to previous checkpoints
 *
 * Safety Features:
 * - Prevents usage in sensitive directories (home, desktop, etc.)
 * - Validates workspace configuration
 * - Handles cleanup and resource disposal
 *
 * Checkpoint Architecture:
 * - Uses a branch-per-task model to consolidate shadow git repositories
 * - Each task gets its own branch within a single shadow git per workspace
 * - Maintains backward compatibility with legacy checkpoint structure
 * - Automatically cleans up by deleting task branches when tasks are removed
 */

class CheckpointTracker {
	private globalStoragePath: string
	private taskId: string
	private cwd: string
	private cwdHash: string
	private lastRetrievedShadowGitConfigWorkTree?: string
	private lastCheckpointHash?: string
	private isLegacyCheckpoint: boolean = false
	private gitOperations: GitOperations

	/**
	 * Creates a new CheckpointTracker instance to manage checkpoints for a specific task.
<<<<<<< HEAD
	 * The constructor is private - use the static create() method to instantiate.
=======
>>>>>>> 1f31f042
	 *
	 * @param taskId - Unique identifier for the task being tracked
	 * @param cwd - The current working directory to track files in
	 * @param cwdHash - Hash of the working directory path for shadow git organization
	 */
	private constructor(globalStoragePath: string, taskId: string, cwd: string, cwdHash: string) {
		this.globalStoragePath = globalStoragePath
		this.taskId = taskId
		this.cwd = cwd
		this.cwdHash = cwdHash
		this.gitOperations = new GitOperations(cwd, false) // Initialize with non-legacy mode
	}

	/**
	 * Creates a new CheckpointTracker instance for tracking changes in a task.
	 * Handles initialization of the shadow git repository and branch setup.
	 *
	 * @param taskId - Unique identifier for the task to track
	 * @param globalStoragePath - the globalStorage path
	 * @returns Promise resolving to new CheckpointTracker instance, or undefined if checkpoints are disabled
	 * @throws Error if:
	 * - globalStoragePath is not supplied
	 * - Git is not installed
	 * - Working directory is invalid or in a protected location
	 * - Shadow git initialization fails
	 *
	 * Key operations:
	 * - Validates git installation and settings
	 * - Creates/initializes shadow git repository
	 * - Detects and handles legacy checkpoint structure
	 * - Sets up task-specific branch for new checkpoints
	 *
	 * Configuration:
<<<<<<< HEAD
	 * - Uses settings from CheckpointSettingsManager
=======
	 * - Respects 'cline.enableCheckpoints' VS Code setting
>>>>>>> 1f31f042
	 * - Uses branch-per-task architecture for new checkpoints
	 * - Maintains backwards compatibility with legacy structure
	 */
	public static async create(taskId: string, globalStoragePath: string | undefined): Promise<CheckpointTracker | undefined> {
		if (!globalStoragePath) {
			throw new Error("Global storage path is required to create a checkpoint tracker")
		}
<<<<<<< HEAD

		try {
			console.log(`Creating new CheckpointTracker for task ${taskId}`)

			// Get settings manager instance and reinitialize
			const settingsManager = CheckpointSettingsManager.getInstance()
			await settingsManager.reinitialize()
=======
		try {
			console.info(`Creating new CheckpointTracker for task ${taskId}`)
>>>>>>> 1f31f042

			// Check if checkpoints are enabled in settings
			const settings = settingsManager.getSettings()
			if (!settings.enableCheckpoints) {
				return undefined // Don't create tracker when disabled
			}

			// Check if git is installed by attempting to get version
			try {
				await simpleGit().version()
			} catch (error) {
				throw new Error("Git must be installed to use checkpoints.") // FIXME: must match what we check for in TaskHeader to show link
			}

			const workingDir = await getWorkingDirectory()
			const cwdHash = hashWorkingDir(workingDir)
<<<<<<< HEAD
			console.log(`Repository ID (cwdHash): ${cwdHash}`)
=======
			console.debug(`Repository ID (cwdHash): ${cwdHash}`)
>>>>>>> 1f31f042

			const newTracker = new CheckpointTracker(globalStoragePath, taskId, workingDir, cwdHash)

			// Check if this is a legacy task
			newTracker.isLegacyCheckpoint = await detectLegacyCheckpoint(newTracker.globalStoragePath, newTracker.taskId)
			if (newTracker.isLegacyCheckpoint) {
<<<<<<< HEAD
				console.log("Using legacy checkpoint path structure")
=======
				console.debug("Using legacy checkpoint path structure")
>>>>>>> 1f31f042
				const gitPath = await getShadowGitPath(
					newTracker.globalStoragePath,
					newTracker.taskId,
					newTracker.cwdHash,
					newTracker.isLegacyCheckpoint,
				)
				await GitOperations.initShadowGit(gitPath, workingDir, newTracker.isLegacyCheckpoint)
				await newTracker.gitOperations.switchToTaskBranch(newTracker.taskId, gitPath)
				return newTracker
			}

			// Branch-per-task structure
			const gitPath = await getShadowGitPath(
				newTracker.globalStoragePath,
				newTracker.taskId,
				newTracker.cwdHash,
				newTracker.isLegacyCheckpoint,
			)
			await GitOperations.initShadowGit(gitPath, workingDir, newTracker.isLegacyCheckpoint)
			await newTracker.gitOperations.switchToTaskBranch(newTracker.taskId, gitPath)
			return newTracker
		} catch (error) {
			console.error("Failed to create CheckpointTracker:", error)
			throw error
		}
	}

	/**
	 * Creates a new checkpoint commit in the shadow git repository.
	 *
	 * Key behaviors:
	 * - Creates commit with checkpoint files in shadow git repo
	 * - Handles both legacy and branch-per-task checkpoint structures
	 * - For new tasks, switches to task-specific branch first
	 * - Caches the created commit hash
	 *
	 * Commit structure:
	 * - Legacy: Simple "checkpoint" message
	 * - Branch-per-task: "checkpoint-{cwdHash}-{taskId}"
	 * - Always allows empty commits
	 *
<<<<<<< HEAD
	 * Dependencies:
	 * - Requires initialized shadow git (getShadowGitPath)
	 * - For new checkpoints, requires task branch setup
	 * - Uses addCheckpointFiles to stage changes
	 *
=======
>>>>>>> 1f31f042
	 * @returns Promise<string | undefined> The created commit hash, or undefined if:
	 * - Shadow git access fails
	 * - Branch switch fails
	 * - Staging files fails
	 * - Commit creation fails
	 * @throws Error if unable to:
	 * - Access shadow git path
	 * - Initialize simple-git
	 * - Switch branches
	 * - Stage or commit files
	 */
	public async commit(): Promise<string | undefined> {
		try {
<<<<<<< HEAD
			console.log(`Creating new checkpoint commit for task ${this.taskId}`)
			const gitPath = await getShadowGitPath(this.globalStoragePath, this.taskId, this.cwdHash, this.isLegacyCheckpoint)
			const git = simpleGit(path.dirname(gitPath))

			console.log(`Using shadow git at: ${gitPath}`)
			if (!this.isLegacyCheckpoint) {
				await this.gitOperations.switchToTaskBranch(this.taskId, gitPath)
=======
			console.info(`Creating new checkpoint commit for task ${this.taskId}`)
			const gitPath = await getShadowGitPath(this.globalStoragePath, this.taskId, this.cwdHash, this.isLegacyCheckpoint)
			const git = simpleGit(path.dirname(gitPath))

			console.info(`Using shadow git at: ${gitPath}`)

			if (!this.isLegacyCheckpoint) {
				await this.gitOperations.switchToTaskBranch(this.taskId, gitPath)
			}

			const addResult = await this.gitOperations.addCheckpointFiles(git, gitPath)
			if (!addResult.success) {
				console.warn(addResult.message)
				return undefined
>>>>>>> 1f31f042
			}
			await this.gitOperations.addCheckpointFiles(git, gitPath)

<<<<<<< HEAD
			const commitMessage = this.isLegacyCheckpoint ? "checkpoint" : "checkpoint-" + this.cwdHash + "-" + this.taskId

			console.log(`Creating ${this.isLegacyCheckpoint ? "legacy" : "new"} checkpoint commit with message: ${commitMessage}`)
=======
			if (addResult.fileCount === 0) {
				return undefined
			}

			const commitMessage = this.isLegacyCheckpoint ? "checkpoint" : "checkpoint-" + this.cwdHash + "-" + this.taskId

			console.info(
				`Creating ${this.isLegacyCheckpoint ? "legacy" : "new"} checkpoint commit with message: ${commitMessage}`,
			)
>>>>>>> 1f31f042
			const result = await git.commit(commitMessage, {
				"--allow-empty": null,
			})
			const commitHash = result.commit || ""
			this.lastCheckpointHash = commitHash
<<<<<<< HEAD
			console.log(`Checkpoint commit created.`)
=======
			console.warn(`Checkpoint commit created.`)
>>>>>>> 1f31f042
			return commitHash
		} catch (error) {
			console.error("Failed to create checkpoint:", {
				taskId: this.taskId,
				error,
				isLegacyCheckpoint: this.isLegacyCheckpoint,
			})
			throw new Error(`Failed to create checkpoint: ${error instanceof Error ? error.message : String(error)}`)
		}
	}

	/**
	 * Retrieves the worktree path from the shadow git configuration.
	 * The worktree path indicates where the shadow git repository is tracking files,
	 * which should match the current workspace directory.
	 *
	 * Key behaviors:
	 * - Caches result in lastRetrievedShadowGitConfigWorkTree to avoid repeated reads
	 * - Returns cached value if available
	 * - Reads git config if no cached value exists
	 * - Handles both legacy and new checkpoint structures
	 *
	 * Configuration read:
	 * - Uses simple-git to read core.worktree config
	 * - Operates on shadow git at path from getShadowGitPath()
	 *
	 * @returns Promise<string | undefined> The configured worktree path, or undefined if:
	 * - Shadow git repository doesn't exist
	 * - Config read fails
	 * - No worktree is configured
	 * @throws Error if unable to:
	 * - Access shadow git path
	 * - Initialize simple-git
	 * - Read git configuration
	 */
	public async getShadowGitConfigWorkTree(): Promise<string | undefined> {
		if (this.lastRetrievedShadowGitConfigWorkTree) {
			return this.lastRetrievedShadowGitConfigWorkTree
		}
		try {
			const gitPath = await getShadowGitPath(this.globalStoragePath, this.taskId, this.cwdHash, this.isLegacyCheckpoint)
			this.lastRetrievedShadowGitConfigWorkTree = await this.gitOperations.getShadowGitConfigWorkTree(gitPath)
			return this.lastRetrievedShadowGitConfigWorkTree
		} catch (error) {
			console.error("Failed to get shadow git config worktree:", error)
			return undefined
		}
	}

	/**
	 * Resets the shadow git repository's HEAD to a specific checkpoint commit.
	 * This will discard all changes after the target commit and restore the
<<<<<<< HEAD
	 * working directory to that checkpoint's state.
=======
	 * working tracked files to that checkpoint's state.
>>>>>>> 1f31f042
	 *
	 * Dependencies:
	 * - Requires initialized shadow git (getShadowGitPath)
	 * - For new checkpoints, requires task branch setup
	 * - Must be called with a valid commit hash from this task's history
	 *
	 * @param commitHash - The hash of the checkpoint commit to reset to
	 * @returns Promise<void> Resolves when reset is complete
	 * @throws Error if unable to:
	 * - Access shadow git path
	 * - Initialize simple-git
	 * - Switch to task branch
	 * - Reset to target commit
	 */
	public async resetHead(commitHash: string): Promise<void> {
<<<<<<< HEAD
		console.log(`Resetting to checkpoint: ${commitHash}`)
		const gitPath = await getShadowGitPath(this.globalStoragePath, this.taskId, this.cwdHash, this.isLegacyCheckpoint)
		const git = simpleGit(path.dirname(gitPath))
		console.log(`Using shadow git at: ${gitPath}`)
		await this.gitOperations.switchToTaskBranch(this.taskId, gitPath)
		await git.reset(["--hard", commitHash]) // Hard reset to target commit
		console.log(`Successfully reset to checkpoint: ${commitHash}`)
=======
		console.info(`Resetting to checkpoint: ${commitHash}`)
		const gitPath = await getShadowGitPath(this.globalStoragePath, this.taskId, this.cwdHash, this.isLegacyCheckpoint)
		const git = simpleGit(path.dirname(gitPath))
		console.debug(`Using shadow git at: ${gitPath}`)
		await this.gitOperations.switchToTaskBranch(this.taskId, gitPath)
		await git.reset(["--hard", commitHash]) // Hard reset to target commit
		console.debug(`Successfully reset to checkpoint: ${commitHash}`)
>>>>>>> 1f31f042
	}

	/**
	 * Return an array describing changed files between one commit and either:
	 *   - another commit, or
	 *   - the current working directory (including uncommitted changes).
	 *
	 * If `rhsHash` is omitted, compares `lhsHash` to the working directory.
	 *
	 * @param lhsHash - The commit to compare from (older commit)
	 * @param rhsHash - The commit to compare to (newer commit).
	 *                  If omitted, we compare to the working directory.
	 * @returns Array of file changes with before/after content
	 */
	public async getDiffSet(
		lhsHash?: string,
		rhsHash?: string,
	): Promise<
		Array<{
			relativePath: string
			absolutePath: string
			before: string
			after: string
		}>
	> {
		const gitPath = await getShadowGitPath(this.globalStoragePath, this.taskId, this.cwdHash, this.isLegacyCheckpoint)
		const git = simpleGit(path.dirname(gitPath))

		if (!this.isLegacyCheckpoint) {
			await this.gitOperations.switchToTaskBranch(this.taskId, gitPath)
		}

<<<<<<< HEAD
		console.log(`Getting diff between commits: ${lhsHash || "initial"} -> ${rhsHash || "working directory"}`)
=======
		console.info(`Getting diff between commits: ${lhsHash || "initial"} -> ${rhsHash || "working directory"}`)
>>>>>>> 1f31f042

		// If lhsHash is missing, use the initial commit of the repo
		let baseHash = lhsHash
		if (!baseHash) {
			const rootCommit = await git.raw(["rev-list", "--max-parents=0", "HEAD"])
			baseHash = rootCommit.trim()
<<<<<<< HEAD
			console.log(`Using root commit as base: ${baseHash}`)
		}

		// Stage all changes so that untracked files appear in diff summary
		await this.gitOperations.addCheckpointFiles(git, gitPath)

		const diffSummary = rhsHash ? await git.diffSummary([`${baseHash}..${rhsHash}`]) : await git.diffSummary([baseHash])
		console.log(`Found ${diffSummary.files.length} changed files`)
=======
			console.debug(`Using root commit as base: ${baseHash}`)
		}

		// Stage all changes so that untracked files appear in diff summary
		const addResult = await this.gitOperations.addCheckpointFiles(git, gitPath)
		if (!addResult.success) {
			console.warn(addResult.message)
			return []
		}

		const diffSummary = rhsHash ? await git.diffSummary([`${baseHash}..${rhsHash}`]) : await git.diffSummary([baseHash])
		console.info(`Found ${diffSummary.files.length} changed files`)
>>>>>>> 1f31f042

		// For each changed file, gather before/after content
		const result = []
		const cwdPath = (await this.getShadowGitConfigWorkTree()) || this.cwd || ""
		const files = diffSummary.files.map((f) => f.file)
		const batchSize = 50

		// Get list of files that exist in base commit
		const existingFiles = await this.getExistingFiles(git, baseHash, files)

		// Process files in batches (Helps with large repos)
		for (let i = 0; i < files.length; i += batchSize) {
			const batch = files.slice(i, i + batchSize)

			// Split batch into existing and new files
			const existingBatch = batch.filter((file) => existingFiles.has(file))
			const newBatch = batch.filter((file) => !existingFiles.has(file))

			// Get before contents for existing files
			let beforeContents: string[] = new Array(batch.length).fill("")
			if (existingBatch.length > 0) {
				const paths = existingBatch.map((file) => `${baseHash}:${file}`).join(" ")
				const beforeResult = await git.raw(["show", "--format=", ...paths.split(" ")])
				const existingContents = beforeResult.split("\n\0\n")
				// Map contents back to original batch positions
				existingBatch.forEach((file, index) => {
					const batchIndex = batch.indexOf(file)
					if (batchIndex !== -1) {
						beforeContents[batchIndex] = existingContents[index] || ""
					}
				})
			}

			// Get after contents
			let afterContents: string[] = []
			if (rhsHash) {
				// Split after files into existing and new in target commit
				const afterExistingFiles = await this.getExistingFiles(git, rhsHash, batch)
				const afterExistingBatch = batch.filter((file) => afterExistingFiles.has(file))

				if (afterExistingBatch.length > 0) {
					const paths = afterExistingBatch.map((file) => `${rhsHash}:${file}`).join(" ")
					const afterResult = await git.raw(["show", "--format=", ...paths.split(" ")])
					const existingContents = afterResult.split("\n\0\n")
					afterContents = new Array(batch.length).fill("")
					afterExistingBatch.forEach((file, index) => {
						const batchIndex = batch.indexOf(file)
						if (batchIndex !== -1) {
							afterContents[batchIndex] = existingContents[index] || ""
						}
					})
				}
			} else {
				// Read from disk for working directory changes
				afterContents = await Promise.all(
					batch.map(async (filePath) => {
						try {
							return await fs.readFile(path.join(cwdPath, filePath), "utf8")
						} catch (_) {
							return ""
						}
					}),
				)
			}

			// Add results for this batch
			for (let j = 0; j < batch.length; j++) {
				const filePath = batch[j]
				const absolutePath = path.join(cwdPath, filePath)
				result.push({
					relativePath: filePath,
					absolutePath,
					before: beforeContents[j] || "",
					after: afterContents[j] || "",
				})
			}
		}
		return result
	}

	/**
	 * Deletes all checkpoint data for a given task.
	 * Handles both legacy checkpoints and branch-per-task checkpoints.
	 *
	 * @param taskId - The ID of the task whose checkpoints should be deleted
	 * @param historyItem - The history item containing the shadow git config for this task
	 * @param globalStoragePath - the globalStorage path
	 * @throws Error if deletion fails
	 */
	public static async deleteCheckpoints(taskId: string, historyItem: HistoryItem, globalStoragePath: string): Promise<void> {
		if (!globalStoragePath) {
			throw new Error("Global storage uri is invalid")
<<<<<<< HEAD
		}
		await GitOperations.deleteTaskBranchStatic(taskId, historyItem, globalStoragePath)
=======
		}
		await GitOperations.deleteTaskBranchStatic(taskId, historyItem, globalStoragePath)
	}

	/**
	 * Helper function to get a set of files that exist in a given commit
	 */
	private async getExistingFiles(git: SimpleGit, commitHash: string, files: string[]): Promise<Set<string>> {
		try {
			const result = await git.raw(["ls-tree", "-r", "--name-only", commitHash])
			const existingFiles = new Set<string>(result.split("\n"))
			return existingFiles
		} catch (error) {
			console.error("Error getting existing files:", error)
			return new Set()
		}
>>>>>>> 1f31f042
	}
}

export default CheckpointTracker<|MERGE_RESOLUTION|>--- conflicted
+++ resolved
@@ -5,10 +5,7 @@
 import { HistoryItem } from "../../shared/HistoryItem"
 import { GitOperations } from "./CheckpointGitOperations"
 import { getShadowGitPath, hashWorkingDir, getWorkingDirectory, detectLegacyCheckpoint } from "./CheckpointUtils"
-<<<<<<< HEAD
 import { CheckpointSettingsManager } from "./CheckpointSettings"
-=======
->>>>>>> 1f31f042
 
 /**
  * CheckpointTracker Module
@@ -18,10 +15,6 @@
  *
  * Shadow Git Repository:
  * - Creates and manages an isolated Git repository for tracking checkpoints
-<<<<<<< HEAD
- * - Handles nested Git repositories by temporarily disabling them
-=======
->>>>>>> 1f31f042
  * - Configures Git settings automatically (identity, LFS, etc.)
  *
  * File Management:
@@ -58,10 +51,6 @@
 
 	/**
 	 * Creates a new CheckpointTracker instance to manage checkpoints for a specific task.
-<<<<<<< HEAD
-	 * The constructor is private - use the static create() method to instantiate.
-=======
->>>>>>> 1f31f042
 	 *
 	 * @param taskId - Unique identifier for the task being tracked
 	 * @param cwd - The current working directory to track files in
@@ -95,11 +84,7 @@
 	 * - Sets up task-specific branch for new checkpoints
 	 *
 	 * Configuration:
-<<<<<<< HEAD
 	 * - Uses settings from CheckpointSettingsManager
-=======
-	 * - Respects 'cline.enableCheckpoints' VS Code setting
->>>>>>> 1f31f042
 	 * - Uses branch-per-task architecture for new checkpoints
 	 * - Maintains backwards compatibility with legacy structure
 	 */
@@ -107,7 +92,6 @@
 		if (!globalStoragePath) {
 			throw new Error("Global storage path is required to create a checkpoint tracker")
 		}
-<<<<<<< HEAD
 
 		try {
 			console.log(`Creating new CheckpointTracker for task ${taskId}`)
@@ -115,10 +99,6 @@
 			// Get settings manager instance and reinitialize
 			const settingsManager = CheckpointSettingsManager.getInstance()
 			await settingsManager.reinitialize()
-=======
-		try {
-			console.info(`Creating new CheckpointTracker for task ${taskId}`)
->>>>>>> 1f31f042
 
 			// Check if checkpoints are enabled in settings
 			const settings = settingsManager.getSettings()
@@ -135,22 +115,14 @@
 
 			const workingDir = await getWorkingDirectory()
 			const cwdHash = hashWorkingDir(workingDir)
-<<<<<<< HEAD
-			console.log(`Repository ID (cwdHash): ${cwdHash}`)
-=======
 			console.debug(`Repository ID (cwdHash): ${cwdHash}`)
->>>>>>> 1f31f042
 
 			const newTracker = new CheckpointTracker(globalStoragePath, taskId, workingDir, cwdHash)
 
 			// Check if this is a legacy task
 			newTracker.isLegacyCheckpoint = await detectLegacyCheckpoint(newTracker.globalStoragePath, newTracker.taskId)
 			if (newTracker.isLegacyCheckpoint) {
-<<<<<<< HEAD
-				console.log("Using legacy checkpoint path structure")
-=======
 				console.debug("Using legacy checkpoint path structure")
->>>>>>> 1f31f042
 				const gitPath = await getShadowGitPath(
 					newTracker.globalStoragePath,
 					newTracker.taskId,
@@ -192,14 +164,6 @@
 	 * - Branch-per-task: "checkpoint-{cwdHash}-{taskId}"
 	 * - Always allows empty commits
 	 *
-<<<<<<< HEAD
-	 * Dependencies:
-	 * - Requires initialized shadow git (getShadowGitPath)
-	 * - For new checkpoints, requires task branch setup
-	 * - Uses addCheckpointFiles to stage changes
-	 *
-=======
->>>>>>> 1f31f042
 	 * @returns Promise<string | undefined> The created commit hash, or undefined if:
 	 * - Shadow git access fails
 	 * - Branch switch fails
@@ -213,15 +177,6 @@
 	 */
 	public async commit(): Promise<string | undefined> {
 		try {
-<<<<<<< HEAD
-			console.log(`Creating new checkpoint commit for task ${this.taskId}`)
-			const gitPath = await getShadowGitPath(this.globalStoragePath, this.taskId, this.cwdHash, this.isLegacyCheckpoint)
-			const git = simpleGit(path.dirname(gitPath))
-
-			console.log(`Using shadow git at: ${gitPath}`)
-			if (!this.isLegacyCheckpoint) {
-				await this.gitOperations.switchToTaskBranch(this.taskId, gitPath)
-=======
 			console.info(`Creating new checkpoint commit for task ${this.taskId}`)
 			const gitPath = await getShadowGitPath(this.globalStoragePath, this.taskId, this.cwdHash, this.isLegacyCheckpoint)
 			const git = simpleGit(path.dirname(gitPath))
@@ -231,20 +186,14 @@
 			if (!this.isLegacyCheckpoint) {
 				await this.gitOperations.switchToTaskBranch(this.taskId, gitPath)
 			}
+			await this.gitOperations.addCheckpointFiles(git, gitPath)
 
 			const addResult = await this.gitOperations.addCheckpointFiles(git, gitPath)
 			if (!addResult.success) {
 				console.warn(addResult.message)
 				return undefined
->>>>>>> 1f31f042
-			}
-			await this.gitOperations.addCheckpointFiles(git, gitPath)
-
-<<<<<<< HEAD
-			const commitMessage = this.isLegacyCheckpoint ? "checkpoint" : "checkpoint-" + this.cwdHash + "-" + this.taskId
-
-			console.log(`Creating ${this.isLegacyCheckpoint ? "legacy" : "new"} checkpoint commit with message: ${commitMessage}`)
-=======
+			}
+
 			if (addResult.fileCount === 0) {
 				return undefined
 			}
@@ -254,17 +203,12 @@
 			console.info(
 				`Creating ${this.isLegacyCheckpoint ? "legacy" : "new"} checkpoint commit with message: ${commitMessage}`,
 			)
->>>>>>> 1f31f042
 			const result = await git.commit(commitMessage, {
 				"--allow-empty": null,
 			})
 			const commitHash = result.commit || ""
 			this.lastCheckpointHash = commitHash
-<<<<<<< HEAD
-			console.log(`Checkpoint commit created.`)
-=======
 			console.warn(`Checkpoint commit created.`)
->>>>>>> 1f31f042
 			return commitHash
 		} catch (error) {
 			console.error("Failed to create checkpoint:", {
@@ -317,11 +261,7 @@
 	/**
 	 * Resets the shadow git repository's HEAD to a specific checkpoint commit.
 	 * This will discard all changes after the target commit and restore the
-<<<<<<< HEAD
-	 * working directory to that checkpoint's state.
-=======
 	 * working tracked files to that checkpoint's state.
->>>>>>> 1f31f042
 	 *
 	 * Dependencies:
 	 * - Requires initialized shadow git (getShadowGitPath)
@@ -337,15 +277,6 @@
 	 * - Reset to target commit
 	 */
 	public async resetHead(commitHash: string): Promise<void> {
-<<<<<<< HEAD
-		console.log(`Resetting to checkpoint: ${commitHash}`)
-		const gitPath = await getShadowGitPath(this.globalStoragePath, this.taskId, this.cwdHash, this.isLegacyCheckpoint)
-		const git = simpleGit(path.dirname(gitPath))
-		console.log(`Using shadow git at: ${gitPath}`)
-		await this.gitOperations.switchToTaskBranch(this.taskId, gitPath)
-		await git.reset(["--hard", commitHash]) // Hard reset to target commit
-		console.log(`Successfully reset to checkpoint: ${commitHash}`)
-=======
 		console.info(`Resetting to checkpoint: ${commitHash}`)
 		const gitPath = await getShadowGitPath(this.globalStoragePath, this.taskId, this.cwdHash, this.isLegacyCheckpoint)
 		const git = simpleGit(path.dirname(gitPath))
@@ -353,7 +284,6 @@
 		await this.gitOperations.switchToTaskBranch(this.taskId, gitPath)
 		await git.reset(["--hard", commitHash]) // Hard reset to target commit
 		console.debug(`Successfully reset to checkpoint: ${commitHash}`)
->>>>>>> 1f31f042
 	}
 
 	/**
@@ -386,27 +316,13 @@
 			await this.gitOperations.switchToTaskBranch(this.taskId, gitPath)
 		}
 
-<<<<<<< HEAD
-		console.log(`Getting diff between commits: ${lhsHash || "initial"} -> ${rhsHash || "working directory"}`)
-=======
 		console.info(`Getting diff between commits: ${lhsHash || "initial"} -> ${rhsHash || "working directory"}`)
->>>>>>> 1f31f042
 
 		// If lhsHash is missing, use the initial commit of the repo
 		let baseHash = lhsHash
 		if (!baseHash) {
 			const rootCommit = await git.raw(["rev-list", "--max-parents=0", "HEAD"])
 			baseHash = rootCommit.trim()
-<<<<<<< HEAD
-			console.log(`Using root commit as base: ${baseHash}`)
-		}
-
-		// Stage all changes so that untracked files appear in diff summary
-		await this.gitOperations.addCheckpointFiles(git, gitPath)
-
-		const diffSummary = rhsHash ? await git.diffSummary([`${baseHash}..${rhsHash}`]) : await git.diffSummary([baseHash])
-		console.log(`Found ${diffSummary.files.length} changed files`)
-=======
 			console.debug(`Using root commit as base: ${baseHash}`)
 		}
 
@@ -419,7 +335,6 @@
 
 		const diffSummary = rhsHash ? await git.diffSummary([`${baseHash}..${rhsHash}`]) : await git.diffSummary([baseHash])
 		console.info(`Found ${diffSummary.files.length} changed files`)
->>>>>>> 1f31f042
 
 		// For each changed file, gather before/after content
 		const result = []
@@ -512,10 +427,6 @@
 	public static async deleteCheckpoints(taskId: string, historyItem: HistoryItem, globalStoragePath: string): Promise<void> {
 		if (!globalStoragePath) {
 			throw new Error("Global storage uri is invalid")
-<<<<<<< HEAD
-		}
-		await GitOperations.deleteTaskBranchStatic(taskId, historyItem, globalStoragePath)
-=======
 		}
 		await GitOperations.deleteTaskBranchStatic(taskId, historyItem, globalStoragePath)
 	}
@@ -532,7 +443,6 @@
 			console.error("Error getting existing files:", error)
 			return new Set()
 		}
->>>>>>> 1f31f042
 	}
 }
 
