--- conflicted
+++ resolved
@@ -1,4 +1,3 @@
-<<<<<<< HEAD
 import {
 	VSCodeButton,
 	VSCodeLink,
@@ -8,17 +7,7 @@
 	VSCodeDropdown,
 	VSCodeOption,
 } from "@vscode/webview-ui-toolkit/react"
-import { useState, useEffect, FormEventHandler } from "react"
-import { vscode } from "../../utils/vscode"
-import { useExtensionState } from "../../context/ExtensionStateContext"
-import { McpServer } from "../../../../src/shared/mcp"
-import McpToolRow from "./McpToolRow"
-import McpResourceRow from "./McpResourceRow"
-import McpMarketplaceView from "./marketplace/McpMarketplaceView"
-=======
-import { VSCodeButton, VSCodeLink, VSCodePanels, VSCodePanelTab, VSCodePanelView } from "@vscode/webview-ui-toolkit/react"
-import { useEffect, useState } from "react"
->>>>>>> 9b30efef
+import { useEffect, useState, FormEventHandler } from "react"
 import styled from "styled-components"
 import { McpServer } from "../../../../src/shared/mcp"
 import { useExtensionState } from "../../context/ExtensionStateContext"
