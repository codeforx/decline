import {
	VSCodeCheckbox,
	VSCodeDropdown,
	VSCodeLink,
	VSCodeOption,
	VSCodeRadio,
	VSCodeRadioGroup,
	VSCodeTextField,
	VSCodeButton,
} from "@vscode/webview-ui-toolkit/react"
import { Fragment, memo, useCallback, useEffect, useMemo, useState } from "react"
import ThinkingBudgetSlider from "./ThinkingBudgetSlider"
import { useEvent, useInterval } from "react-use"
import styled from "styled-components"
import * as vscodemodels from "vscode"
import {
	anthropicDefaultModelId,
	anthropicModels,
	ApiConfiguration,
	ApiProvider,
	azureOpenAiDefaultApiVersion,
	bedrockDefaultModelId,
	bedrockModels,
	deepSeekDefaultModelId,
	deepSeekModels,
	geminiDefaultModelId,
	geminiModels,
	mistralDefaultModelId,
	mistralModels,
	ModelInfo,
	openAiModelInfoSaneDefaults,
	openAiNativeDefaultModelId,
	openAiNativeModels,
	openRouterDefaultModelId,
	openRouterDefaultModelInfo,
	qwenDefaultModelId,
	qwenModels,
	vertexDefaultModelId,
	vertexModels,
	askSageModels,
	askSageDefaultModelId,
	askSageDefaultURL,
	xaiDefaultModelId,
	xaiModels,
} from "../../../../src/shared/api"
import { ExtensionMessage } from "../../../../src/shared/ExtensionMessage"
import { useExtensionState } from "../../context/ExtensionStateContext"
import { vscode } from "../../utils/vscode"
import { getAsVar, VSC_DESCRIPTION_FOREGROUND } from "../../utils/vscStyles"
import VSCodeButtonLink from "../common/VSCodeButtonLink"
import OpenRouterModelPicker, { ModelDescriptionMarkdown } from "./OpenRouterModelPicker"

interface ApiOptionsProps {
	showModelOptions: boolean
	apiErrorMessage?: string
	modelIdErrorMessage?: string
	isPopup?: boolean
}

// This is necessary to ensure dropdown opens downward, important for when this is used in popup
const DROPDOWN_Z_INDEX = 1001 // Higher than the OpenRouterModelPicker's and ModelSelectorTooltip's z-index

const DropdownContainer = styled.div<{ zIndex?: number }>`
	position: relative;
	z-index: ${(props) => props.zIndex || DROPDOWN_Z_INDEX};

	// Force dropdowns to open downward
	& vscode-dropdown::part(listbox) {
		position: absolute !important;
		top: 100% !important;
		bottom: auto !important;
	}
`

declare module "vscode" {
	interface LanguageModelChatSelector {
		vendor?: string
		family?: string
		version?: string
		id?: string
	}
}

const ApiOptions = ({ showModelOptions, apiErrorMessage, modelIdErrorMessage, isPopup }: ApiOptionsProps) => {
	const { apiConfiguration, setApiConfiguration, uriScheme } = useExtensionState()
	const [ollamaModels, setOllamaModels] = useState<string[]>([])
	const [lmStudioModels, setLmStudioModels] = useState<string[]>([])
	const [vsCodeLmModels, setVsCodeLmModels] = useState<vscodemodels.LanguageModelChatSelector[]>([])
	const [anthropicBaseUrlSelected, setAnthropicBaseUrlSelected] = useState(!!apiConfiguration?.anthropicBaseUrl)
	const [azureApiVersionSelected, setAzureApiVersionSelected] = useState(!!apiConfiguration?.azureApiVersion)
	const [modelConfigurationSelected, setModelConfigurationSelected] = useState(false)
	const [isDescriptionExpanded, setIsDescriptionExpanded] = useState(false)

	const handleClineLogin = () => {
		vscode.postMessage({ type: "accountLoginClicked" })
	}

	const handleInputChange = (field: keyof ApiConfiguration) => (event: any) => {
		setApiConfiguration({
			...apiConfiguration,
			[field]: event.target.value,
		})
	}

	const { selectedProvider, selectedModelId, selectedModelInfo } = useMemo(() => {
		return normalizeApiConfiguration(apiConfiguration)
	}, [apiConfiguration])

	// Poll ollama/lmstudio models
	const requestLocalModels = useCallback(() => {
		if (selectedProvider === "ollama") {
			vscode.postMessage({
				type: "requestOllamaModels",
				text: apiConfiguration?.ollamaBaseUrl,
			})
		} else if (selectedProvider === "lmstudio") {
			vscode.postMessage({
				type: "requestLmStudioModels",
				text: apiConfiguration?.lmStudioBaseUrl,
			})
		} else if (selectedProvider === "vscode-lm") {
			vscode.postMessage({ type: "requestVsCodeLmModels" })
		}
	}, [selectedProvider, apiConfiguration?.ollamaBaseUrl, apiConfiguration?.lmStudioBaseUrl])
	useEffect(() => {
		if (selectedProvider === "ollama" || selectedProvider === "lmstudio" || selectedProvider === "vscode-lm") {
			requestLocalModels()
		}
	}, [selectedProvider, requestLocalModels])
	useInterval(
		requestLocalModels,
		selectedProvider === "ollama" || selectedProvider === "lmstudio" || selectedProvider === "vscode-lm" ? 2000 : null,
	)

	const handleMessage = useCallback((event: MessageEvent) => {
		const message: ExtensionMessage = event.data
		if (message.type === "ollamaModels" && message.ollamaModels) {
			setOllamaModels(message.ollamaModels)
		} else if (message.type === "lmStudioModels" && message.lmStudioModels) {
			setLmStudioModels(message.lmStudioModels)
		} else if (message.type === "vsCodeLmModels" && message.vsCodeLmModels) {
			setVsCodeLmModels(message.vsCodeLmModels)
		}
	}, [])
	useEvent("message", handleMessage)

	/*
	VSCodeDropdown has an open bug where dynamically rendered options don't auto select the provided value prop. You can see this for yourself by comparing  it with normal select/option elements, which work as expected.
	https://github.com/microsoft/vscode-webview-ui-toolkit/issues/433

	In our case, when the user switches between providers, we recalculate the selectedModelId depending on the provider, the default model for that provider, and a modelId that the user may have selected. Unfortunately, the VSCodeDropdown component wouldn't select this calculated value, and would default to the first "Select a model..." option instead, which makes it seem like the model was cleared out when it wasn't.

	As a workaround, we create separate instances of the dropdown for each provider, and then conditionally render the one that matches the current provider.
	*/
	const createDropdown = (models: Record<string, ModelInfo>) => {
		return (
			<VSCodeDropdown
				id="model-id"
				value={selectedModelId}
				onChange={handleInputChange("apiModelId")}
				style={{ width: "100%" }}>
				<VSCodeOption value="">Select a model...</VSCodeOption>
				{Object.keys(models).map((modelId) => (
					<VSCodeOption
						key={modelId}
						value={modelId}
						style={{
							whiteSpace: "normal",
							wordWrap: "break-word",
							maxWidth: "100%",
						}}>
						{modelId}
					</VSCodeOption>
				))}
			</VSCodeDropdown>
		)
	}

	return (
		<div style={{ display: "flex", flexDirection: "column", gap: 5, marginBottom: isPopup ? -10 : 0 }}>
			<DropdownContainer className="dropdown-container">
				<label htmlFor="api-provider">
					<span style={{ fontWeight: 500 }}>API Provider</span>
				</label>
				<VSCodeDropdown
					id="api-provider"
					value={selectedProvider}
					onChange={handleInputChange("apiProvider")}
					style={{
						minWidth: 130,
						position: "relative",
					}}>
					<VSCodeOption value="cline">Cline</VSCodeOption>
					<VSCodeOption value="openrouter">OpenRouter</VSCodeOption>
					<VSCodeOption value="anthropic">Anthropic</VSCodeOption>
					<VSCodeOption value="bedrock">AWS Bedrock</VSCodeOption>
					<VSCodeOption value="openai">OpenAI Compatible</VSCodeOption>
					<VSCodeOption value="vertex">GCP Vertex AI</VSCodeOption>
					<VSCodeOption value="gemini">Google Gemini</VSCodeOption>
					<VSCodeOption value="deepseek">DeepSeek</VSCodeOption>
					<VSCodeOption value="mistral">Mistral</VSCodeOption>
					<VSCodeOption value="openai-native">OpenAI</VSCodeOption>
					<VSCodeOption value="vscode-lm">VS Code LM API</VSCodeOption>
					<VSCodeOption value="requesty">Requesty</VSCodeOption>
					<VSCodeOption value="together">Together</VSCodeOption>
					<VSCodeOption value="qwen">Alibaba Qwen</VSCodeOption>
					<VSCodeOption value="lmstudio">LM Studio</VSCodeOption>
					<VSCodeOption value="ollama">Ollama</VSCodeOption>
					<VSCodeOption value="litellm">LiteLLM</VSCodeOption>
					<VSCodeOption value="asksage">AskSage</VSCodeOption>
					<VSCodeOption value="xai">X AI</VSCodeOption>
				</VSCodeDropdown>
			</DropdownContainer>

<<<<<<< HEAD
			{selectedProvider === "cline" && (
				<div>
					{apiConfiguration?.clineApiKey && (
						<VSCodeTextField
							value={apiConfiguration.clineApiKey}
							style={{ width: "100%" }}
							type="password"
							onInput={handleInputChange("clineApiKey")}
							placeholder={"enterApiKey"}>
							<span style={{ fontWeight: 500 }}>Cline API Key</span>
						</VSCodeTextField>
					)}

					{apiConfiguration?.clineApiKey && (
						<p
							style={{
								fontSize: "12px",
								marginTop: 3,
								color: "var(--vscode-descriptionForeground)",
							}}>
							{"apiKeyInfo"}
						</p>
					)}

					{!apiConfiguration?.clineApiKey && (
						<div style={{ marginTop: 2 }}>
							<VSCodeButton appearance="primary" onClick={handleClineLogin}>
								Get Cline API Key
							</VSCodeButton>
						</div>
					)}
=======
			{selectedProvider === "asksage" && (
				<div>
					<VSCodeTextField
						value={apiConfiguration?.asksageApiKey || ""}
						style={{ width: "100%" }}
						type="password"
						onInput={handleInputChange("asksageApiKey")}
						placeholder="Enter API Key...">
						<span style={{ fontWeight: 500 }}>AskSage API Key</span>
					</VSCodeTextField>
					<p
						style={{
							fontSize: "12px",
							marginTop: 3,
							color: "var(--vscode-descriptionForeground)",
						}}>
						This key is stored locally and only used to make API requests from this extension.
					</p>
					<VSCodeTextField
						value={apiConfiguration?.asksageApiUrl || askSageDefaultURL}
						style={{ width: "100%" }}
						type="url"
						onInput={handleInputChange("asksageApiUrl")}
						placeholder="Enter AskSage API URL...">
						<span style={{ fontWeight: 500 }}>AskSage API URL</span>
					</VSCodeTextField>
>>>>>>> fcf67349
				</div>
			)}

			{selectedProvider === "anthropic" && (
				<div>
					<VSCodeTextField
						value={apiConfiguration?.apiKey || ""}
						style={{ width: "100%" }}
						type="password"
						onInput={handleInputChange("apiKey")}
						placeholder="Enter API Key...">
						<span style={{ fontWeight: 500 }}>Anthropic API Key</span>
					</VSCodeTextField>

					<VSCodeCheckbox
						checked={anthropicBaseUrlSelected}
						onChange={(e: any) => {
							const isChecked = e.target.checked === true
							setAnthropicBaseUrlSelected(isChecked)
							if (!isChecked) {
								setApiConfiguration({
									...apiConfiguration,
									anthropicBaseUrl: "",
								})
							}
						}}>
						Use custom base URL
					</VSCodeCheckbox>

					{anthropicBaseUrlSelected && (
						<VSCodeTextField
							value={apiConfiguration?.anthropicBaseUrl || ""}
							style={{ width: "100%", marginTop: 3 }}
							type="url"
							onInput={handleInputChange("anthropicBaseUrl")}
							placeholder="Default: https://api.anthropic.com"
						/>
					)}

					<p
						style={{
							fontSize: "12px",
							marginTop: 3,
							color: "var(--vscode-descriptionForeground)",
						}}>
						This key is stored locally and only used to make API requests from this extension.
						{!apiConfiguration?.apiKey && (
							<VSCodeLink
								href="https://console.anthropic.com/settings/keys"
								style={{
									display: "inline",
									fontSize: "inherit",
								}}>
								You can get an Anthropic API key by signing up here.
							</VSCodeLink>
						)}
					</p>
				</div>
			)}

			{selectedProvider === "openai-native" && (
				<div>
					<VSCodeTextField
						value={apiConfiguration?.openAiNativeApiKey || ""}
						style={{ width: "100%" }}
						type="password"
						onInput={handleInputChange("openAiNativeApiKey")}
						placeholder="Enter API Key...">
						<span style={{ fontWeight: 500 }}>OpenAI API Key</span>
					</VSCodeTextField>
					<p
						style={{
							fontSize: "12px",
							marginTop: 3,
							color: "var(--vscode-descriptionForeground)",
						}}>
						This key is stored locally and only used to make API requests from this extension.
						{!apiConfiguration?.openAiNativeApiKey && (
							<VSCodeLink
								href="https://platform.openai.com/api-keys"
								style={{
									display: "inline",
									fontSize: "inherit",
								}}>
								You can get an OpenAI API key by signing up here.
							</VSCodeLink>
						)}
					</p>
				</div>
			)}

			{selectedProvider === "deepseek" && (
				<div>
					<VSCodeTextField
						value={apiConfiguration?.deepSeekApiKey || ""}
						style={{ width: "100%" }}
						type="password"
						onInput={handleInputChange("deepSeekApiKey")}
						placeholder="Enter API Key...">
						<span style={{ fontWeight: 500 }}>DeepSeek API Key</span>
					</VSCodeTextField>
					<p
						style={{
							fontSize: "12px",
							marginTop: 3,
							color: "var(--vscode-descriptionForeground)",
						}}>
						This key is stored locally and only used to make API requests from this extension.
						{!apiConfiguration?.deepSeekApiKey && (
							<VSCodeLink
								href="https://www.deepseek.com/"
								style={{
									display: "inline",
									fontSize: "inherit",
								}}>
								You can get a DeepSeek API key by signing up here.
							</VSCodeLink>
						)}
					</p>
				</div>
			)}

			{selectedProvider === "qwen" && (
				<div>
					<DropdownContainer className="dropdown-container" style={{ position: "inherit" }}>
						<label htmlFor="qwen-line-provider">
							<span style={{ fontWeight: 500, marginTop: 5 }}>Alibaba API Line</span>
						</label>
						<VSCodeDropdown
							id="qwen-line-provider"
							value={apiConfiguration?.qwenApiLine || "china"}
							onChange={handleInputChange("qwenApiLine")}
							style={{
								minWidth: 130,
								position: "relative",
							}}>
							<VSCodeOption value="china">China API</VSCodeOption>
							<VSCodeOption value="international">International API</VSCodeOption>
						</VSCodeDropdown>
					</DropdownContainer>
					<p
						style={{
							fontSize: "12px",
							marginTop: 3,
							color: "var(--vscode-descriptionForeground)",
						}}>
						Please select the appropriate API interface based on your location. If you are in China, choose the China
						API interface. Otherwise, choose the International API interface.
					</p>
					<VSCodeTextField
						value={apiConfiguration?.qwenApiKey || ""}
						style={{ width: "100%" }}
						type="password"
						onInput={handleInputChange("qwenApiKey")}
						placeholder="Enter API Key...">
						<span style={{ fontWeight: 500 }}>Qwen API Key</span>
					</VSCodeTextField>
					<p
						style={{
							fontSize: "12px",
							marginTop: 3,
							color: "var(--vscode-descriptionForeground)",
						}}>
						This key is stored locally and only used to make API requests from this extension.
						{!apiConfiguration?.qwenApiKey && (
							<VSCodeLink
								href="https://bailian.console.aliyun.com/"
								style={{
									display: "inline",
									fontSize: "inherit",
								}}>
								You can get a Qwen API key by signing up here.
							</VSCodeLink>
						)}
					</p>
				</div>
			)}

			{selectedProvider === "mistral" && (
				<div>
					<VSCodeTextField
						value={apiConfiguration?.mistralApiKey || ""}
						style={{ width: "100%" }}
						type="password"
						onInput={handleInputChange("mistralApiKey")}
						placeholder="Enter API Key...">
						<span style={{ fontWeight: 500 }}>Mistral API Key</span>
					</VSCodeTextField>
					<p
						style={{
							fontSize: "12px",
							marginTop: 3,
							color: "var(--vscode-descriptionForeground)",
						}}>
						This key is stored locally and only used to make API requests from this extension.
						{!apiConfiguration?.mistralApiKey && (
							<VSCodeLink
								href="https://console.mistral.ai/codestral"
								style={{
									display: "inline",
									fontSize: "inherit",
								}}>
								You can get a Mistral API key by signing up here.
							</VSCodeLink>
						)}
					</p>
				</div>
			)}

			{selectedProvider === "openrouter" && (
				<div>
					<VSCodeTextField
						value={apiConfiguration?.openRouterApiKey || ""}
						style={{ width: "100%" }}
						type="password"
						onInput={handleInputChange("openRouterApiKey")}
						placeholder="Enter API Key...">
						<span style={{ fontWeight: 500 }}>OpenRouter API Key</span>
					</VSCodeTextField>
					{!apiConfiguration?.openRouterApiKey && (
						<VSCodeButtonLink
							href={getOpenRouterAuthUrl(uriScheme)}
							style={{ margin: "5px 0 0 0" }}
							appearance="secondary">
							Get OpenRouter API Key
						</VSCodeButtonLink>
					)}
					<p
						style={{
							fontSize: "12px",
							marginTop: "5px",
							color: "var(--vscode-descriptionForeground)",
						}}>
						This key is stored locally and only used to make API requests from this extension.{" "}
						{/* {!apiConfiguration?.openRouterApiKey && (
							<span style={{ color: "var(--vscode-charts-green)" }}>
								(<span style={{ fontWeight: 500 }}>Note:</span> OpenRouter is recommended for high rate
								limits, prompt caching, and wider selection of models.)
							</span>
						)} */}
					</p>
				</div>
			)}

			{selectedProvider === "bedrock" && (
				<div
					style={{
						display: "flex",
						flexDirection: "column",
						gap: 5,
					}}>
					<VSCodeRadioGroup
						value={apiConfiguration?.awsUseProfile ? "profile" : "credentials"}
						onChange={(e) => {
							const value = (e.target as HTMLInputElement)?.value
							const useProfile = value === "profile"
							setApiConfiguration({
								...apiConfiguration,
								awsUseProfile: useProfile,
							})
						}}>
						<VSCodeRadio value="credentials">AWS Credentials</VSCodeRadio>
						<VSCodeRadio value="profile">AWS Profile</VSCodeRadio>
					</VSCodeRadioGroup>

					{apiConfiguration?.awsUseProfile ? (
						<VSCodeTextField
							value={apiConfiguration?.awsProfile || ""}
							style={{ width: "100%" }}
							onInput={handleInputChange("awsProfile")}
							placeholder="Enter profile name (default if empty)">
							<span style={{ fontWeight: 500 }}>AWS Profile Name</span>
						</VSCodeTextField>
					) : (
						<>
							<VSCodeTextField
								value={apiConfiguration?.awsAccessKey || ""}
								style={{ width: "100%" }}
								type="password"
								onInput={handleInputChange("awsAccessKey")}
								placeholder="Enter Access Key...">
								<span style={{ fontWeight: 500 }}>AWS Access Key</span>
							</VSCodeTextField>
							<VSCodeTextField
								value={apiConfiguration?.awsSecretKey || ""}
								style={{ width: "100%" }}
								type="password"
								onInput={handleInputChange("awsSecretKey")}
								placeholder="Enter Secret Key...">
								<span style={{ fontWeight: 500 }}>AWS Secret Key</span>
							</VSCodeTextField>
							<VSCodeTextField
								value={apiConfiguration?.awsSessionToken || ""}
								style={{ width: "100%" }}
								type="password"
								onInput={handleInputChange("awsSessionToken")}
								placeholder="Enter Session Token...">
								<span style={{ fontWeight: 500 }}>AWS Session Token</span>
							</VSCodeTextField>
						</>
					)}
					<DropdownContainer zIndex={DROPDOWN_Z_INDEX - 1} className="dropdown-container">
						<label htmlFor="aws-region-dropdown">
							<span style={{ fontWeight: 500 }}>AWS Region</span>
						</label>
						<VSCodeDropdown
							id="aws-region-dropdown"
							value={apiConfiguration?.awsRegion || ""}
							style={{ width: "100%" }}
							onChange={handleInputChange("awsRegion")}>
							<VSCodeOption value="">Select a region...</VSCodeOption>
							{/* The user will have to choose a region that supports the model they use, but this shouldn't be a problem since they'd have to request access for it in that region in the first place. */}
							<VSCodeOption value="us-east-1">us-east-1</VSCodeOption>
							<VSCodeOption value="us-east-2">us-east-2</VSCodeOption>
							{/* <VSCodeOption value="us-west-1">us-west-1</VSCodeOption> */}
							<VSCodeOption value="us-west-2">us-west-2</VSCodeOption>
							{/* <VSCodeOption value="af-south-1">af-south-1</VSCodeOption> */}
							{/* <VSCodeOption value="ap-east-1">ap-east-1</VSCodeOption> */}
							<VSCodeOption value="ap-south-1">ap-south-1</VSCodeOption>
							<VSCodeOption value="ap-northeast-1">ap-northeast-1</VSCodeOption>
							<VSCodeOption value="ap-northeast-2">ap-northeast-2</VSCodeOption>
							{/* <VSCodeOption value="ap-northeast-3">ap-northeast-3</VSCodeOption> */}
							<VSCodeOption value="ap-southeast-1">ap-southeast-1</VSCodeOption>
							<VSCodeOption value="ap-southeast-2">ap-southeast-2</VSCodeOption>
							<VSCodeOption value="ca-central-1">ca-central-1</VSCodeOption>
							<VSCodeOption value="eu-central-1">eu-central-1</VSCodeOption>
							<VSCodeOption value="eu-central-2">eu-central-2</VSCodeOption>
							<VSCodeOption value="eu-west-1">eu-west-1</VSCodeOption>
							<VSCodeOption value="eu-west-2">eu-west-2</VSCodeOption>
							<VSCodeOption value="eu-west-3">eu-west-3</VSCodeOption>
							{/* <VSCodeOption value="eu-north-1">eu-north-1</VSCodeOption> */}
							{/* <VSCodeOption value="me-south-1">me-south-1</VSCodeOption> */}
							<VSCodeOption value="sa-east-1">sa-east-1</VSCodeOption>
							<VSCodeOption value="us-gov-east-1">us-gov-east-1</VSCodeOption>
							<VSCodeOption value="us-gov-west-1">us-gov-west-1</VSCodeOption>
							{/* <VSCodeOption value="us-gov-east-1">us-gov-east-1</VSCodeOption> */}
						</VSCodeDropdown>
					</DropdownContainer>
					<div style={{ display: "flex", flexDirection: "column" }}>
						<VSCodeCheckbox
							checked={apiConfiguration?.awsUseCrossRegionInference || false}
							onChange={(e: any) => {
								const isChecked = e.target.checked === true
								setApiConfiguration({
									...apiConfiguration,
									awsUseCrossRegionInference: isChecked,
								})
							}}>
							Use cross-region inference
						</VSCodeCheckbox>

						{selectedModelInfo.supportsPromptCache && (
							<>
								<VSCodeCheckbox
									checked={apiConfiguration?.awsBedrockUsePromptCache || false}
									onChange={(e: any) => {
										const isChecked = e.target.checked === true
										setApiConfiguration({
											...apiConfiguration,
											awsBedrockUsePromptCache: isChecked,
										})
									}}>
									Use prompt caching (Beta)
								</VSCodeCheckbox>
							</>
						)}
					</div>
					<p
						style={{
							fontSize: "12px",
							marginTop: "5px",
							color: "var(--vscode-descriptionForeground)",
						}}>
						{apiConfiguration?.awsUseProfile ? (
							<>
								Using AWS Profile credentials from ~/.aws/credentials. Leave profile name empty to use the default
								profile. These credentials are only used locally to make API requests from this extension.
							</>
						) : (
							<>
								Authenticate by either providing the keys above or use the default AWS credential providers, i.e.
								~/.aws/credentials or environment variables. These credentials are only used locally to make API
								requests from this extension.
							</>
						)}
					</p>
				</div>
			)}

			{apiConfiguration?.apiProvider === "vertex" && (
				<div
					style={{
						display: "flex",
						flexDirection: "column",
						gap: 5,
					}}>
					<VSCodeTextField
						value={apiConfiguration?.vertexProjectId || ""}
						style={{ width: "100%" }}
						onInput={handleInputChange("vertexProjectId")}
						placeholder="Enter Project ID...">
						<span style={{ fontWeight: 500 }}>Google Cloud Project ID</span>
					</VSCodeTextField>
					<DropdownContainer zIndex={DROPDOWN_Z_INDEX - 2} className="dropdown-container">
						<label htmlFor="vertex-region-dropdown">
							<span style={{ fontWeight: 500 }}>Google Cloud Region</span>
						</label>
						<VSCodeDropdown
							id="vertex-region-dropdown"
							value={apiConfiguration?.vertexRegion || ""}
							style={{ width: "100%" }}
							onChange={handleInputChange("vertexRegion")}>
							<VSCodeOption value="">Select a region...</VSCodeOption>
							<VSCodeOption value="us-east5">us-east5</VSCodeOption>
							<VSCodeOption value="us-central1">us-central1</VSCodeOption>
							<VSCodeOption value="europe-west1">europe-west1</VSCodeOption>
							<VSCodeOption value="europe-west4">europe-west4</VSCodeOption>
							<VSCodeOption value="asia-southeast1">asia-southeast1</VSCodeOption>
						</VSCodeDropdown>
					</DropdownContainer>
					<p
						style={{
							fontSize: "12px",
							marginTop: "5px",
							color: "var(--vscode-descriptionForeground)",
						}}>
						To use Google Cloud Vertex AI, you need to
						<VSCodeLink
							href="https://cloud.google.com/vertex-ai/generative-ai/docs/partner-models/use-claude#before_you_begin"
							style={{ display: "inline", fontSize: "inherit" }}>
							{"1) create a Google Cloud account › enable the Vertex AI API › enable the desired Claude models,"}
						</VSCodeLink>{" "}
						<VSCodeLink
							href="https://cloud.google.com/docs/authentication/provide-credentials-adc#google-idp"
							style={{ display: "inline", fontSize: "inherit" }}>
							{"2) install the Google Cloud CLI › configure Application Default Credentials."}
						</VSCodeLink>
					</p>
				</div>
			)}

			{selectedProvider === "gemini" && (
				<div>
					<VSCodeTextField
						value={apiConfiguration?.geminiApiKey || ""}
						style={{ width: "100%" }}
						type="password"
						onInput={handleInputChange("geminiApiKey")}
						placeholder="Enter API Key...">
						<span style={{ fontWeight: 500 }}>Gemini API Key</span>
					</VSCodeTextField>
					<p
						style={{
							fontSize: "12px",
							marginTop: 3,
							color: "var(--vscode-descriptionForeground)",
						}}>
						This key is stored locally and only used to make API requests from this extension.
						{!apiConfiguration?.geminiApiKey && (
							<VSCodeLink
								href="https://ai.google.dev/"
								style={{
									display: "inline",
									fontSize: "inherit",
								}}>
								You can get a Gemini API key by signing up here.
							</VSCodeLink>
						)}
					</p>
				</div>
			)}

			{selectedProvider === "openai" && (
				<div>
					<VSCodeTextField
						value={apiConfiguration?.openAiBaseUrl || ""}
						style={{ width: "100%" }}
						type="url"
						onInput={handleInputChange("openAiBaseUrl")}
						placeholder={"Enter base URL..."}>
						<span style={{ fontWeight: 500 }}>Base URL</span>
					</VSCodeTextField>
					<VSCodeTextField
						value={apiConfiguration?.openAiApiKey || ""}
						style={{ width: "100%" }}
						type="password"
						onInput={handleInputChange("openAiApiKey")}
						placeholder="Enter API Key...">
						<span style={{ fontWeight: 500 }}>API Key</span>
					</VSCodeTextField>
					<VSCodeTextField
						value={apiConfiguration?.openAiModelId || ""}
						style={{ width: "100%" }}
						onInput={handleInputChange("openAiModelId")}
						placeholder={"Enter Model ID..."}>
						<span style={{ fontWeight: 500 }}>Model ID</span>
					</VSCodeTextField>
					<VSCodeCheckbox
						checked={azureApiVersionSelected}
						onChange={(e: any) => {
							const isChecked = e.target.checked === true
							setAzureApiVersionSelected(isChecked)
							if (!isChecked) {
								setApiConfiguration({
									...apiConfiguration,
									azureApiVersion: "",
								})
							}
						}}>
						Set Azure API version
					</VSCodeCheckbox>
					{azureApiVersionSelected && (
						<VSCodeTextField
							value={apiConfiguration?.azureApiVersion || ""}
							style={{ width: "100%", marginTop: 3 }}
							onInput={handleInputChange("azureApiVersion")}
							placeholder={`Default: ${azureOpenAiDefaultApiVersion}`}
						/>
					)}
					<div
						style={{
							color: getAsVar(VSC_DESCRIPTION_FOREGROUND),
							display: "flex",
							margin: "10px 0",
							cursor: "pointer",
							alignItems: "center",
						}}
						onClick={() => setModelConfigurationSelected((val) => !val)}>
						<span
							className={`codicon ${modelConfigurationSelected ? "codicon-chevron-down" : "codicon-chevron-right"}`}
							style={{
								marginRight: "4px",
							}}></span>
						<span
							style={{
								fontWeight: 700,
								textTransform: "uppercase",
							}}>
							Model Configuration
						</span>
					</div>
					{modelConfigurationSelected && (
						<>
							<VSCodeCheckbox
								checked={!!apiConfiguration?.openAiModelInfo?.supportsImages}
								onChange={(e: any) => {
									const isChecked = e.target.checked === true
									let modelInfo = apiConfiguration?.openAiModelInfo
										? apiConfiguration.openAiModelInfo
										: { ...openAiModelInfoSaneDefaults }
									modelInfo.supportsImages = isChecked
									setApiConfiguration({
										...apiConfiguration,
										openAiModelInfo: modelInfo,
									})
								}}>
								Supports Images
							</VSCodeCheckbox>
							<div style={{ display: "flex", gap: 10, marginTop: "5px" }}>
								<VSCodeTextField
									value={
										apiConfiguration?.openAiModelInfo?.contextWindow
											? apiConfiguration.openAiModelInfo.contextWindow.toString()
											: openAiModelInfoSaneDefaults.contextWindow?.toString()
									}
									style={{ flex: 1 }}
									onInput={(input: any) => {
										let modelInfo = apiConfiguration?.openAiModelInfo
											? apiConfiguration.openAiModelInfo
											: { ...openAiModelInfoSaneDefaults }
										modelInfo.contextWindow = Number(input.target.value)
										setApiConfiguration({
											...apiConfiguration,
											openAiModelInfo: modelInfo,
										})
									}}>
									<span style={{ fontWeight: 500 }}>Context Window Size</span>
								</VSCodeTextField>
								<VSCodeTextField
									value={
										apiConfiguration?.openAiModelInfo?.maxTokens
											? apiConfiguration.openAiModelInfo.maxTokens.toString()
											: openAiModelInfoSaneDefaults.maxTokens?.toString()
									}
									style={{ flex: 1 }}
									onInput={(input: any) => {
										let modelInfo = apiConfiguration?.openAiModelInfo
											? apiConfiguration.openAiModelInfo
											: { ...openAiModelInfoSaneDefaults }
										modelInfo.maxTokens = input.target.value
										setApiConfiguration({
											...apiConfiguration,
											openAiModelInfo: modelInfo,
										})
									}}>
									<span style={{ fontWeight: 500 }}>Max Output Tokens</span>
								</VSCodeTextField>
							</div>
							<div style={{ display: "flex", gap: 10, marginTop: "5px" }}>
								<VSCodeTextField
									value={
										apiConfiguration?.openAiModelInfo?.inputPrice
											? apiConfiguration.openAiModelInfo.inputPrice.toString()
											: openAiModelInfoSaneDefaults.inputPrice?.toString()
									}
									style={{ flex: 1 }}
									onInput={(input: any) => {
										let modelInfo = apiConfiguration?.openAiModelInfo
											? apiConfiguration.openAiModelInfo
											: { ...openAiModelInfoSaneDefaults }
										modelInfo.inputPrice = input.target.value
										setApiConfiguration({
											...apiConfiguration,
											openAiModelInfo: modelInfo,
										})
									}}>
									<span style={{ fontWeight: 500 }}>Input Price / 1M tokens</span>
								</VSCodeTextField>
								<VSCodeTextField
									value={
										apiConfiguration?.openAiModelInfo?.outputPrice
											? apiConfiguration.openAiModelInfo.outputPrice.toString()
											: openAiModelInfoSaneDefaults.outputPrice?.toString()
									}
									style={{ flex: 1 }}
									onInput={(input: any) => {
										let modelInfo = apiConfiguration?.openAiModelInfo
											? apiConfiguration.openAiModelInfo
											: { ...openAiModelInfoSaneDefaults }
										modelInfo.outputPrice = input.target.value
										setApiConfiguration({
											...apiConfiguration,
											openAiModelInfo: modelInfo,
										})
									}}>
									<span style={{ fontWeight: 500 }}>Output Price / 1M tokens</span>
								</VSCodeTextField>
							</div>
						</>
					)}
					<p
						style={{
							fontSize: "12px",
							marginTop: 3,
							color: "var(--vscode-descriptionForeground)",
						}}>
						<span style={{ color: "var(--vscode-errorForeground)" }}>
							(<span style={{ fontWeight: 500 }}>Note:</span> Cline uses complex prompts and works best with Claude
							models. Less capable models may not work as expected.)
						</span>
					</p>
				</div>
			)}

			{selectedProvider === "requesty" && (
				<div>
					<VSCodeTextField
						value={apiConfiguration?.requestyApiKey || ""}
						style={{ width: "100%" }}
						type="password"
						onInput={handleInputChange("requestyApiKey")}
						placeholder="Enter API Key...">
						<span style={{ fontWeight: 500 }}>API Key</span>
					</VSCodeTextField>
					<VSCodeTextField
						value={apiConfiguration?.requestyModelId || ""}
						style={{ width: "100%" }}
						onInput={handleInputChange("requestyModelId")}
						placeholder={"Enter Model ID..."}>
						<span style={{ fontWeight: 500 }}>Model ID</span>
					</VSCodeTextField>
					<p
						style={{
							fontSize: "12px",
							marginTop: 3,
							color: "var(--vscode-descriptionForeground)",
						}}>
						<span style={{ color: "var(--vscode-errorForeground)" }}>
							(<span style={{ fontWeight: 500 }}>Note:</span> Cline uses complex prompts and works best with Claude
							models. Less capable models may not work as expected.)
						</span>
					</p>
				</div>
			)}

			{selectedProvider === "together" && (
				<div>
					<VSCodeTextField
						value={apiConfiguration?.togetherApiKey || ""}
						style={{ width: "100%" }}
						type="password"
						onInput={handleInputChange("togetherApiKey")}
						placeholder="Enter API Key...">
						<span style={{ fontWeight: 500 }}>API Key</span>
					</VSCodeTextField>
					<VSCodeTextField
						value={apiConfiguration?.togetherModelId || ""}
						style={{ width: "100%" }}
						onInput={handleInputChange("togetherModelId")}
						placeholder={"Enter Model ID..."}>
						<span style={{ fontWeight: 500 }}>Model ID</span>
					</VSCodeTextField>
					<p
						style={{
							fontSize: "12px",
							marginTop: 3,
							color: "var(--vscode-descriptionForeground)",
						}}>
						<span style={{ color: "var(--vscode-errorForeground)" }}>
							(<span style={{ fontWeight: 500 }}>Note:</span> Cline uses complex prompts and works best with Claude
							models. Less capable models may not work as expected.)
						</span>
					</p>
				</div>
			)}

			{selectedProvider === "vscode-lm" && (
				<div>
					<DropdownContainer zIndex={DROPDOWN_Z_INDEX - 2} className="dropdown-container">
						<label htmlFor="vscode-lm-model">
							<span style={{ fontWeight: 500 }}>Language Model</span>
						</label>
						{vsCodeLmModels.length > 0 ? (
							<VSCodeDropdown
								id="vscode-lm-model"
								value={
									apiConfiguration?.vsCodeLmModelSelector
										? `${apiConfiguration.vsCodeLmModelSelector.vendor ?? ""}/${apiConfiguration.vsCodeLmModelSelector.family ?? ""}`
										: ""
								}
								onChange={(e) => {
									const value = (e.target as HTMLInputElement).value
									if (!value) {
										return
									}
									const [vendor, family] = value.split("/")
									handleInputChange("vsCodeLmModelSelector")({
										target: {
											value: { vendor, family },
										},
									})
								}}
								style={{ width: "100%" }}>
								<VSCodeOption value="">Select a model...</VSCodeOption>
								{vsCodeLmModels.map((model) => (
									<VSCodeOption
										key={`${model.vendor}/${model.family}`}
										value={`${model.vendor}/${model.family}`}>
										{model.vendor} - {model.family}
									</VSCodeOption>
								))}
							</VSCodeDropdown>
						) : (
							<p
								style={{
									fontSize: "12px",
									marginTop: "5px",
									color: "var(--vscode-descriptionForeground)",
								}}>
								The VS Code Language Model API allows you to run models provided by other VS Code extensions
								(including but not limited to GitHub Copilot). The easiest way to get started is to install the
								Copilot extension from the VS Marketplace and enabling Claude 3.7 Sonnet.
							</p>
						)}

						<p
							style={{
								fontSize: "12px",
								marginTop: "5px",
								color: "var(--vscode-errorForeground)",
								fontWeight: 500,
							}}>
							Note: This is a very experimental integration and may not work as expected.
						</p>
					</DropdownContainer>
				</div>
			)}

			{selectedProvider === "lmstudio" && (
				<div>
					<VSCodeTextField
						value={apiConfiguration?.lmStudioBaseUrl || ""}
						style={{ width: "100%" }}
						type="url"
						onInput={handleInputChange("lmStudioBaseUrl")}
						placeholder={"Default: http://localhost:1234"}>
						<span style={{ fontWeight: 500 }}>Base URL (optional)</span>
					</VSCodeTextField>
					<VSCodeTextField
						value={apiConfiguration?.lmStudioModelId || ""}
						style={{ width: "100%" }}
						onInput={handleInputChange("lmStudioModelId")}
						placeholder={"e.g. meta-llama-3.1-8b-instruct"}>
						<span style={{ fontWeight: 500 }}>Model ID</span>
					</VSCodeTextField>
					{lmStudioModels.length > 0 && (
						<VSCodeRadioGroup
							value={
								lmStudioModels.includes(apiConfiguration?.lmStudioModelId || "")
									? apiConfiguration?.lmStudioModelId
									: ""
							}
							onChange={(e) => {
								const value = (e.target as HTMLInputElement)?.value
								// need to check value first since radio group returns empty string sometimes
								if (value) {
									handleInputChange("lmStudioModelId")({
										target: { value },
									})
								}
							}}>
							{lmStudioModels.map((model) => (
								<VSCodeRadio key={model} value={model} checked={apiConfiguration?.lmStudioModelId === model}>
									{model}
								</VSCodeRadio>
							))}
						</VSCodeRadioGroup>
					)}
					<p
						style={{
							fontSize: "12px",
							marginTop: "5px",
							color: "var(--vscode-descriptionForeground)",
						}}>
						LM Studio allows you to run models locally on your computer. For instructions on how to get started, see
						their
						<VSCodeLink href="https://lmstudio.ai/docs" style={{ display: "inline", fontSize: "inherit" }}>
							quickstart guide.
						</VSCodeLink>
						You will also need to start LM Studio's{" "}
						<VSCodeLink
							href="https://lmstudio.ai/docs/basics/server"
							style={{ display: "inline", fontSize: "inherit" }}>
							local server
						</VSCodeLink>{" "}
						feature to use it with this extension.{" "}
						<span style={{ color: "var(--vscode-errorForeground)" }}>
							(<span style={{ fontWeight: 500 }}>Note:</span> Cline uses complex prompts and works best with Claude
							models. Less capable models may not work as expected.)
						</span>
					</p>
				</div>
			)}

			{selectedProvider === "litellm" && (
				<div>
					<VSCodeTextField
						value={apiConfiguration?.liteLlmApiKey || ""}
						style={{ width: "100%" }}
						type="password"
						onInput={handleInputChange("liteLlmApiKey")}
						placeholder="Default: noop">
						<span style={{ fontWeight: 500 }}>API Key</span>
					</VSCodeTextField>
					<VSCodeTextField
						value={apiConfiguration?.liteLlmBaseUrl || ""}
						style={{ width: "100%" }}
						type="url"
						onInput={handleInputChange("liteLlmBaseUrl")}
						placeholder={"Default: http://localhost:4000"}>
						<span style={{ fontWeight: 500 }}>Base URL (optional)</span>
					</VSCodeTextField>
					<VSCodeTextField
						value={apiConfiguration?.liteLlmModelId || ""}
						style={{ width: "100%" }}
						onInput={handleInputChange("liteLlmModelId")}
						placeholder={"e.g. gpt-4"}>
						<span style={{ fontWeight: 500 }}>Model ID</span>
					</VSCodeTextField>
					<p
						style={{
							fontSize: "12px",
							marginTop: "5px",
							color: "var(--vscode-descriptionForeground)",
						}}>
						LiteLLM provides a unified interface to access various LLM providers' models. See their{" "}
						<VSCodeLink href="https://docs.litellm.ai/docs/" style={{ display: "inline", fontSize: "inherit" }}>
							quickstart guide
						</VSCodeLink>{" "}
						for more information.
					</p>
				</div>
			)}

			{selectedProvider === "ollama" && (
				<div>
					<VSCodeTextField
						value={apiConfiguration?.ollamaBaseUrl || ""}
						style={{ width: "100%" }}
						type="url"
						onInput={handleInputChange("ollamaBaseUrl")}
						placeholder={"Default: http://localhost:11434"}>
						<span style={{ fontWeight: 500 }}>Base URL (optional)</span>
					</VSCodeTextField>
					<VSCodeTextField
						value={apiConfiguration?.ollamaModelId || ""}
						style={{ width: "100%" }}
						onInput={handleInputChange("ollamaModelId")}
						placeholder={"e.g. llama3.1"}>
						<span style={{ fontWeight: 500 }}>Model ID</span>
					</VSCodeTextField>
					{ollamaModels.length > 0 && (
						<VSCodeRadioGroup
							value={
								ollamaModels.includes(apiConfiguration?.ollamaModelId || "")
									? apiConfiguration?.ollamaModelId
									: ""
							}
							onChange={(e) => {
								const value = (e.target as HTMLInputElement)?.value
								// need to check value first since radio group returns empty string sometimes
								if (value) {
									handleInputChange("ollamaModelId")({
										target: { value },
									})
								}
							}}>
							{ollamaModels.map((model) => (
								<VSCodeRadio key={model} value={model} checked={apiConfiguration?.ollamaModelId === model}>
									{model}
								</VSCodeRadio>
							))}
						</VSCodeRadioGroup>
					)}
					<p
						style={{
							fontSize: "12px",
							marginTop: "5px",
							color: "var(--vscode-descriptionForeground)",
						}}>
						Ollama allows you to run models locally on your computer. For instructions on how to get started, see
						their
						<VSCodeLink
							href="https://github.com/ollama/ollama/blob/main/README.md"
							style={{ display: "inline", fontSize: "inherit" }}>
							quickstart guide.
						</VSCodeLink>
						<span style={{ color: "var(--vscode-errorForeground)" }}>
							(<span style={{ fontWeight: 500 }}>Note:</span> Cline uses complex prompts and works best with Claude
							models. Less capable models may not work as expected.)
						</span>
					</p>
				</div>
			)}

			{selectedProvider === "xai" && (
				<div>
					<VSCodeTextField
						value={apiConfiguration?.xaiApiKey || ""}
						style={{ width: "100%" }}
						type="password"
						onInput={handleInputChange("xaiApiKey")}
						placeholder="Enter API Key...">
						<span style={{ fontWeight: 500 }}>X AI API Key</span>
					</VSCodeTextField>
					<p
						style={{
							fontSize: "12px",
							marginTop: 3,
							color: "var(--vscode-descriptionForeground)",
						}}>
						This key is stored locally and only used to make API requests from this extension.
						{!apiConfiguration?.xaiApiKey && (
							<VSCodeLink href="https://x.ai" style={{ display: "inline", fontSize: "inherit" }}>
								You can get an X AI API key by signing up here.
							</VSCodeLink>
						)}
					</p>
					{/* Note: To fully implement this, you would need to add a handler in ClineProvider.ts */}
					{/* {apiConfiguration?.xaiApiKey && (
						<button
							onClick={() => {
								vscode.postMessage({
									type: "requestXAIModels",
									text: apiConfiguration?.xaiApiKey,
								})
							}}
							style={{ margin: "5px 0 0 0" }}
							className="vscode-button">
							Fetch Available Models
						</button>
					)} */}
				</div>
			)}

			{apiErrorMessage && (
				<p
					style={{
						margin: "-10px 0 4px 0",
						fontSize: 12,
						color: "var(--vscode-errorForeground)",
					}}>
					{apiErrorMessage}
				</p>
			)}

			{selectedProvider !== "openrouter" &&
				selectedProvider !== "cline" &&
				selectedProvider !== "openai" &&
				selectedProvider !== "ollama" &&
				selectedProvider !== "lmstudio" &&
				selectedProvider !== "vscode-lm" &&
				selectedProvider !== "litellm" &&
				selectedProvider !== "requesty" &&
				showModelOptions && (
					<>
						<DropdownContainer zIndex={DROPDOWN_Z_INDEX - 2} className="dropdown-container">
							<label htmlFor="model-id">
								<span style={{ fontWeight: 500 }}>Model</span>
							</label>
							{selectedProvider === "anthropic" && createDropdown(anthropicModels)}
							{selectedProvider === "bedrock" && createDropdown(bedrockModels)}
							{selectedProvider === "vertex" && createDropdown(vertexModels)}
							{selectedProvider === "gemini" && createDropdown(geminiModels)}
							{selectedProvider === "openai-native" && createDropdown(openAiNativeModels)}
							{selectedProvider === "deepseek" && createDropdown(deepSeekModels)}
							{selectedProvider === "qwen" && createDropdown(qwenModels)}
							{selectedProvider === "mistral" && createDropdown(mistralModels)}
							{selectedProvider === "asksage" && createDropdown(askSageModels)}
							{selectedProvider === "xai" && createDropdown(xaiModels)}
						</DropdownContainer>

						{((selectedProvider === "anthropic" && selectedModelId === "claude-3-7-sonnet-20250219") ||
							(selectedProvider === "bedrock" && selectedModelId === "anthropic.claude-3-7-sonnet-20250219-v1:0") ||
							(selectedProvider === "vertex" && selectedModelId === "claude-3-7-sonnet@20250219")) && (
							<ThinkingBudgetSlider apiConfiguration={apiConfiguration} setApiConfiguration={setApiConfiguration} />
						)}

						<ModelInfoView
							selectedModelId={selectedModelId}
							modelInfo={selectedModelInfo}
							isDescriptionExpanded={isDescriptionExpanded}
							setIsDescriptionExpanded={setIsDescriptionExpanded}
							isPopup={isPopup}
						/>
					</>
				)}

			{(selectedProvider === "openrouter" || selectedProvider === "cline") && showModelOptions && (
				<OpenRouterModelPicker isPopup={isPopup} />
			)}

			{modelIdErrorMessage && (
				<p
					style={{
						margin: "-10px 0 4px 0",
						fontSize: 12,
						color: "var(--vscode-errorForeground)",
					}}>
					{modelIdErrorMessage}
				</p>
			)}
		</div>
	)
}

export function getOpenRouterAuthUrl(uriScheme?: string) {
	return `https://openrouter.ai/auth?callback_url=${uriScheme || "vscode"}://saoudrizwan.claude-dev/openrouter`
}

export const formatPrice = (price: number) => {
	return new Intl.NumberFormat("en-US", {
		style: "currency",
		currency: "USD",
		minimumFractionDigits: 2,
		maximumFractionDigits: 2,
	}).format(price)
}

export const ModelInfoView = ({
	selectedModelId,
	modelInfo,
	isDescriptionExpanded,
	setIsDescriptionExpanded,
	isPopup,
}: {
	selectedModelId: string
	modelInfo: ModelInfo
	isDescriptionExpanded: boolean
	setIsDescriptionExpanded: (isExpanded: boolean) => void
	isPopup?: boolean
}) => {
	const isGemini = Object.keys(geminiModels).includes(selectedModelId)

	const infoItems = [
		modelInfo.description && (
			<ModelDescriptionMarkdown
				key="description"
				markdown={modelInfo.description}
				isExpanded={isDescriptionExpanded}
				setIsExpanded={setIsDescriptionExpanded}
				isPopup={isPopup}
			/>
		),
		<ModelInfoSupportsItem
			key="supportsImages"
			isSupported={modelInfo.supportsImages ?? false}
			supportsLabel="Supports images"
			doesNotSupportLabel="Does not support images"
		/>,
		<ModelInfoSupportsItem
			key="supportsComputerUse"
			isSupported={modelInfo.supportsComputerUse ?? false}
			supportsLabel="Supports computer use"
			doesNotSupportLabel="Does not support computer use"
		/>,
		!isGemini && (
			<ModelInfoSupportsItem
				key="supportsPromptCache"
				isSupported={modelInfo.supportsPromptCache}
				supportsLabel="Supports prompt caching"
				doesNotSupportLabel="Does not support prompt caching"
			/>
		),
		modelInfo.maxTokens !== undefined && modelInfo.maxTokens > 0 && (
			<span key="maxTokens">
				<span style={{ fontWeight: 500 }}>Max output:</span> {modelInfo.maxTokens?.toLocaleString()} tokens
			</span>
		),
		modelInfo.inputPrice !== undefined && modelInfo.inputPrice > 0 && (
			<span key="inputPrice">
				<span style={{ fontWeight: 500 }}>Input price:</span> {formatPrice(modelInfo.inputPrice)}/million tokens
			</span>
		),
		modelInfo.supportsPromptCache && modelInfo.cacheWritesPrice && (
			<span key="cacheWritesPrice">
				<span style={{ fontWeight: 500 }}>Cache writes price:</span> {formatPrice(modelInfo.cacheWritesPrice || 0)}
				/million tokens
			</span>
		),
		modelInfo.supportsPromptCache && modelInfo.cacheReadsPrice && (
			<span key="cacheReadsPrice">
				<span style={{ fontWeight: 500 }}>Cache reads price:</span> {formatPrice(modelInfo.cacheReadsPrice || 0)}/million
				tokens
			</span>
		),
		modelInfo.outputPrice !== undefined && modelInfo.outputPrice > 0 && (
			<span key="outputPrice">
				<span style={{ fontWeight: 500 }}>Output price:</span> {formatPrice(modelInfo.outputPrice)}/million tokens
			</span>
		),
		isGemini && (
			<span key="geminiInfo" style={{ fontStyle: "italic" }}>
				* Free up to {selectedModelId && selectedModelId.includes("flash") ? "15" : "2"} requests per minute. After that,
				billing depends on prompt size.{" "}
				<VSCodeLink href="https://ai.google.dev/pricing" style={{ display: "inline", fontSize: "inherit" }}>
					For more info, see pricing details.
				</VSCodeLink>
			</span>
		),
	].filter(Boolean)

	return (
		<p
			style={{
				fontSize: "12px",
				marginTop: "2px",
				color: "var(--vscode-descriptionForeground)",
			}}>
			{infoItems.map((item, index) => (
				<Fragment key={index}>
					{item}
					{index < infoItems.length - 1 && <br />}
				</Fragment>
			))}
		</p>
	)
}

const ModelInfoSupportsItem = ({
	isSupported,
	supportsLabel,
	doesNotSupportLabel,
}: {
	isSupported: boolean
	supportsLabel: string
	doesNotSupportLabel: string
}) => (
	<span
		style={{
			fontWeight: 500,
			color: isSupported ? "var(--vscode-charts-green)" : "var(--vscode-errorForeground)",
		}}>
		<i
			className={`codicon codicon-${isSupported ? "check" : "x"}`}
			style={{
				marginRight: 4,
				marginBottom: isSupported ? 1 : -1,
				fontSize: isSupported ? 11 : 13,
				fontWeight: 700,
				display: "inline-block",
				verticalAlign: "bottom",
			}}></i>
		{isSupported ? supportsLabel : doesNotSupportLabel}
	</span>
)

export function normalizeApiConfiguration(apiConfiguration?: ApiConfiguration): {
	selectedProvider: ApiProvider
	selectedModelId: string
	selectedModelInfo: ModelInfo
} {
	const provider = apiConfiguration?.apiProvider || "anthropic"
	const modelId = apiConfiguration?.apiModelId

	const getProviderData = (models: Record<string, ModelInfo>, defaultId: string) => {
		let selectedModelId: string
		let selectedModelInfo: ModelInfo
		if (modelId && modelId in models) {
			selectedModelId = modelId
			selectedModelInfo = models[modelId]
		} else {
			selectedModelId = defaultId
			selectedModelInfo = models[defaultId]
		}
		return {
			selectedProvider: provider,
			selectedModelId,
			selectedModelInfo,
		}
	}
	switch (provider) {
		case "anthropic":
			return getProviderData(anthropicModels, anthropicDefaultModelId)
		case "bedrock":
			return getProviderData(bedrockModels, bedrockDefaultModelId)
		case "vertex":
			return getProviderData(vertexModels, vertexDefaultModelId)
		case "gemini":
			return getProviderData(geminiModels, geminiDefaultModelId)
		case "openai-native":
			return getProviderData(openAiNativeModels, openAiNativeDefaultModelId)
		case "deepseek":
			return getProviderData(deepSeekModels, deepSeekDefaultModelId)
		case "qwen":
			return getProviderData(qwenModels, qwenDefaultModelId)
		case "mistral":
			return getProviderData(mistralModels, mistralDefaultModelId)
		case "asksage":
			return getProviderData(askSageModels, askSageDefaultModelId)
		case "openrouter":
			return {
				selectedProvider: provider,
				selectedModelId: apiConfiguration?.openRouterModelId || openRouterDefaultModelId,
				selectedModelInfo: apiConfiguration?.openRouterModelInfo || openRouterDefaultModelInfo,
			}
		case "cline":
			return {
				selectedProvider: provider,
				selectedModelId: apiConfiguration?.openRouterModelId || openRouterDefaultModelId,
				selectedModelInfo: apiConfiguration?.openRouterModelInfo || openRouterDefaultModelInfo,
			}
		case "openai":
			return {
				selectedProvider: provider,
				selectedModelId: apiConfiguration?.openAiModelId || "",
				selectedModelInfo: openAiModelInfoSaneDefaults,
			}
		case "ollama":
			return {
				selectedProvider: provider,
				selectedModelId: apiConfiguration?.ollamaModelId || "",
				selectedModelInfo: openAiModelInfoSaneDefaults,
			}
		case "lmstudio":
			return {
				selectedProvider: provider,
				selectedModelId: apiConfiguration?.lmStudioModelId || "",
				selectedModelInfo: openAiModelInfoSaneDefaults,
			}
		case "vscode-lm":
			return {
				selectedProvider: provider,
				selectedModelId: apiConfiguration?.vsCodeLmModelSelector
					? `${apiConfiguration.vsCodeLmModelSelector.vendor}/${apiConfiguration.vsCodeLmModelSelector.family}`
					: "",
				selectedModelInfo: {
					...openAiModelInfoSaneDefaults,
					supportsImages: false, // VSCode LM API currently doesn't support images
				},
			}
		case "litellm":
			return {
				selectedProvider: provider,
				selectedModelId: apiConfiguration?.liteLlmModelId || "",
				selectedModelInfo: openAiModelInfoSaneDefaults,
			}
		case "xai":
			return getProviderData(xaiModels, xaiDefaultModelId)
		default:
			return getProviderData(anthropicModels, anthropicDefaultModelId)
	}
}

export default memo(ApiOptions)<|MERGE_RESOLUTION|>--- conflicted
+++ resolved
@@ -212,7 +212,6 @@
 				</VSCodeDropdown>
 			</DropdownContainer>
 
-<<<<<<< HEAD
 			{selectedProvider === "cline" && (
 				<div>
 					{apiConfiguration?.clineApiKey && (
@@ -244,7 +243,9 @@
 							</VSCodeButton>
 						</div>
 					)}
-=======
+				</div>
+			)}
+
 			{selectedProvider === "asksage" && (
 				<div>
 					<VSCodeTextField
@@ -271,7 +272,6 @@
 						placeholder="Enter AskSage API URL...">
 						<span style={{ fontWeight: 500 }}>AskSage API URL</span>
 					</VSCodeTextField>
->>>>>>> fcf67349
 				</div>
 			)}
 
