<<<<<<< HEAD
import { VSCodeButton, VSCodeDivider, VSCodeLink } from "@vscode/webview-ui-toolkit/react"
import { useEffect, useState } from "react"
=======
import { VSCodeButton, VSCodeLink, VSCodeTextField } from "@vscode/webview-ui-toolkit/react"
import { useEffect, useState, useCallback } from "react"
>>>>>>> c97fb242
import { useExtensionState } from "../../context/ExtensionStateContext"
import { validateApiConfiguration } from "../../utils/validate"
import { vscode } from "../../utils/vscode"
import ApiOptions from "../settings/ApiOptions"
import { useEvent } from "react-use"
import { ExtensionMessage } from "../../../../src/shared/ExtensionMessage"

const WelcomeView = () => {
	const { apiConfiguration } = useExtensionState()
	const [showApiOptions, setShowApiOptions] = useState(false)
	const [apiErrorMessage, setApiErrorMessage] = useState<string | undefined>(undefined)
	const [email, setEmail] = useState("")
	const [isSubscribed, setIsSubscribed] = useState(false)

	const disableLetsGoButton = apiErrorMessage != null

	const handleLogin = () => {
		vscode.postMessage({ type: "accountLoginClicked" })
	}

	const handleSubmit = () => {
		vscode.postMessage({ type: "apiConfiguration", apiConfiguration })
	}

	const handleSubscribe = () => {
		if (email) {
			vscode.postMessage({ type: "subscribeEmail", text: email })
		}
	}

	useEffect(() => {
		setApiErrorMessage(validateApiConfiguration(apiConfiguration))
	}, [apiConfiguration])

	// Add message handler for subscription confirmation
	const handleMessage = useCallback((e: MessageEvent) => {
		const message: ExtensionMessage = e.data
		if (message.type === "emailSubscribed") {
			setIsSubscribed(true)
			setEmail("")
		}
	}, [])

	useEvent("message", handleMessage)

	return (
		<div
			style={{
				position: "fixed",
				top: 0,
				left: 0,
				right: 0,
				bottom: 0,
<<<<<<< HEAD
				padding: "0 20px",
				display: "flex",
				flexDirection: "column",
			}}>
			<h2>Hi, I'm Cline</h2>
			<p>
				I can do all kinds of tasks thanks to the latest breakthroughs in{" "}
				<VSCodeLink
					href="https://www-cdn.anthropic.com/fed9cc193a14b84131812372d8d5857f8f304c52/Model_Card_Claude_3_Addendum.pdf"
					style={{ display: "inline" }}>
					Claude 3.5 Sonnet's agentic coding capabilities
				</VSCodeLink>{" "}
				and access to tools that let me create & edit files, explore complex projects, use the browser, and execute
				terminal commands (with your permission, of course). I can even use MCP to create new tools and extend my own
				capabilities.
			</p>

			<div style={{ marginTop: "20px", marginBottom: "20px" }}>
				<VSCodeButton appearance="primary" onClick={handleLogin}>
					Log in to Cline
				</VSCodeButton>

				<div style={{ marginTop: "10px" }}>
					<ul style={{ paddingLeft: "20px", margin: "10px 0" }}>
						<li>Get 1 task worth of free tokens</li>
						<li>No credit card required - just start using Cline immediately!</li>
					</ul>
				</div>
			</div>

			<VSCodeDivider />

			<div style={{ marginTop: "20px" }}>
				<VSCodeButton appearance="secondary" onClick={() => setShowApiOptions(!showApiOptions)}>
					{showApiOptions ? "Hide API options" : "Use your own provider API key"}
				</VSCodeButton>

				{showApiOptions && (
					<div style={{ marginTop: "10px" }}>
						<ApiOptions showModelOptions={false} />
						<VSCodeButton onClick={handleSubmit} disabled={disableLetsGoButton} style={{ marginTop: "3px" }}>
							Let's go!
						</VSCodeButton>
					</div>
				)}
=======
			}}>
			<div
				style={{
					height: "100%",
					padding: "0 20px",
					overflow: "auto",
				}}>
				<h2>Hi, I'm Cline</h2>
				<p>
					I can do all kinds of tasks thanks to the latest breakthroughs in{" "}
					<VSCodeLink
						href="https://www-cdn.anthropic.com/fed9cc193a14b84131812372d8d5857f8f304c52/Model_Card_Claude_3_Addendum.pdf"
						style={{ display: "inline" }}>
						Claude 3.5 Sonnet's agentic coding capabilities
					</VSCodeLink>{" "}
					and access to tools that let me create & edit files, explore complex projects, use the browser, and execute
					terminal commands (with your permission, of course). I can even use MCP to create new tools and extend my own
					capabilities.
				</p>

				<b>To get started, this extension needs an API provider for Claude 3.5 Sonnet.</b>

				<div
					style={{
						marginTop: "15px",
						padding: isSubscribed ? "5px 15px 5px 15px" : "12px",
						background: "var(--vscode-textBlockQuote-background)",
						borderRadius: "6px",
						fontSize: "0.9em",
					}}>
					{isSubscribed ? (
						<p style={{ display: "flex", alignItems: "center", gap: "8px" }}>
							<span style={{ color: "var(--vscode-testing-iconPassed)", fontSize: "1.5em" }}>✓</span>
							Thanks for subscribing! We'll keep you updated on new features.
						</p>
					) : (
						<>
							<p style={{ margin: 0, marginBottom: "8px" }}>
								While Cline currently requires you bring your own API key, we are working on an official accounts
								system with additional capabilities. Subscribe to our mailing list to get updates!
							</p>
							<div style={{ display: "flex", gap: "10px", alignItems: "center" }}>
								<VSCodeTextField
									type="email"
									value={email}
									onInput={(e: any) => setEmail(e.target.value)}
									placeholder="Enter your email"
									style={{ flex: 1 }}
								/>
								<VSCodeButton appearance="secondary" onClick={handleSubscribe} disabled={!email}>
									Subscribe
								</VSCodeButton>
							</div>
						</>
					)}
				</div>

				<div style={{ marginTop: "15px" }}>
					<ApiOptions showModelOptions={false} />
					<VSCodeButton onClick={handleSubmit} disabled={disableLetsGoButton} style={{ marginTop: "3px" }}>
						Let's go!
					</VSCodeButton>
				</div>
>>>>>>> c97fb242
			</div>
		</div>
	)
}

export default WelcomeView<|MERGE_RESOLUTION|>--- conflicted
+++ resolved
@@ -1,23 +1,13 @@
-<<<<<<< HEAD
 import { VSCodeButton, VSCodeDivider, VSCodeLink } from "@vscode/webview-ui-toolkit/react"
 import { useEffect, useState } from "react"
-=======
-import { VSCodeButton, VSCodeLink, VSCodeTextField } from "@vscode/webview-ui-toolkit/react"
-import { useEffect, useState, useCallback } from "react"
->>>>>>> c97fb242
 import { useExtensionState } from "../../context/ExtensionStateContext"
 import { validateApiConfiguration } from "../../utils/validate"
 import { vscode } from "../../utils/vscode"
 import ApiOptions from "../settings/ApiOptions"
-import { useEvent } from "react-use"
-import { ExtensionMessage } from "../../../../src/shared/ExtensionMessage"
 
 const WelcomeView = () => {
 	const { apiConfiguration } = useExtensionState()
-	const [showApiOptions, setShowApiOptions] = useState(false)
 	const [apiErrorMessage, setApiErrorMessage] = useState<string | undefined>(undefined)
-	const [email, setEmail] = useState("")
-	const [isSubscribed, setIsSubscribed] = useState(false)
 
 	const disableLetsGoButton = apiErrorMessage != null
 
@@ -29,26 +19,9 @@
 		vscode.postMessage({ type: "apiConfiguration", apiConfiguration })
 	}
 
-	const handleSubscribe = () => {
-		if (email) {
-			vscode.postMessage({ type: "subscribeEmail", text: email })
-		}
-	}
-
 	useEffect(() => {
 		setApiErrorMessage(validateApiConfiguration(apiConfiguration))
 	}, [apiConfiguration])
-
-	// Add message handler for subscription confirmation
-	const handleMessage = useCallback((e: MessageEvent) => {
-		const message: ExtensionMessage = e.data
-		if (message.type === "emailSubscribed") {
-			setIsSubscribed(true)
-			setEmail("")
-		}
-	}, [])
-
-	useEvent("message", handleMessage)
 
 	return (
 		<div
@@ -58,53 +31,9 @@
 				left: 0,
 				right: 0,
 				bottom: 0,
-<<<<<<< HEAD
 				padding: "0 20px",
 				display: "flex",
 				flexDirection: "column",
-			}}>
-			<h2>Hi, I'm Cline</h2>
-			<p>
-				I can do all kinds of tasks thanks to the latest breakthroughs in{" "}
-				<VSCodeLink
-					href="https://www-cdn.anthropic.com/fed9cc193a14b84131812372d8d5857f8f304c52/Model_Card_Claude_3_Addendum.pdf"
-					style={{ display: "inline" }}>
-					Claude 3.5 Sonnet's agentic coding capabilities
-				</VSCodeLink>{" "}
-				and access to tools that let me create & edit files, explore complex projects, use the browser, and execute
-				terminal commands (with your permission, of course). I can even use MCP to create new tools and extend my own
-				capabilities.
-			</p>
-
-			<div style={{ marginTop: "20px", marginBottom: "20px" }}>
-				<VSCodeButton appearance="primary" onClick={handleLogin}>
-					Log in to Cline
-				</VSCodeButton>
-
-				<div style={{ marginTop: "10px" }}>
-					<ul style={{ paddingLeft: "20px", margin: "10px 0" }}>
-						<li>Get 1 task worth of free tokens</li>
-						<li>No credit card required - just start using Cline immediately!</li>
-					</ul>
-				</div>
-			</div>
-
-			<VSCodeDivider />
-
-			<div style={{ marginTop: "20px" }}>
-				<VSCodeButton appearance="secondary" onClick={() => setShowApiOptions(!showApiOptions)}>
-					{showApiOptions ? "Hide API options" : "Use your own provider API key"}
-				</VSCodeButton>
-
-				{showApiOptions && (
-					<div style={{ marginTop: "10px" }}>
-						<ApiOptions showModelOptions={false} />
-						<VSCodeButton onClick={handleSubmit} disabled={disableLetsGoButton} style={{ marginTop: "3px" }}>
-							Let's go!
-						</VSCodeButton>
-					</div>
-				)}
-=======
 			}}>
 			<div
 				style={{
@@ -125,42 +54,20 @@
 					capabilities.
 				</p>
 
-				<b>To get started, this extension needs an API provider for Claude 3.5 Sonnet.</b>
+				<div style={{ marginTop: "20px", marginBottom: "20px" }}>
+					<VSCodeButton appearance="primary" onClick={handleLogin}>
+						Log in to Cline
+					</VSCodeButton>
 
-				<div
-					style={{
-						marginTop: "15px",
-						padding: isSubscribed ? "5px 15px 5px 15px" : "12px",
-						background: "var(--vscode-textBlockQuote-background)",
-						borderRadius: "6px",
-						fontSize: "0.9em",
-					}}>
-					{isSubscribed ? (
-						<p style={{ display: "flex", alignItems: "center", gap: "8px" }}>
-							<span style={{ color: "var(--vscode-testing-iconPassed)", fontSize: "1.5em" }}>✓</span>
-							Thanks for subscribing! We'll keep you updated on new features.
-						</p>
-					) : (
-						<>
-							<p style={{ margin: 0, marginBottom: "8px" }}>
-								While Cline currently requires you bring your own API key, we are working on an official accounts
-								system with additional capabilities. Subscribe to our mailing list to get updates!
-							</p>
-							<div style={{ display: "flex", gap: "10px", alignItems: "center" }}>
-								<VSCodeTextField
-									type="email"
-									value={email}
-									onInput={(e: any) => setEmail(e.target.value)}
-									placeholder="Enter your email"
-									style={{ flex: 1 }}
-								/>
-								<VSCodeButton appearance="secondary" onClick={handleSubscribe} disabled={!email}>
-									Subscribe
-								</VSCodeButton>
-							</div>
-						</>
-					)}
+					<div style={{ marginTop: "10px" }}>
+						<ul style={{ paddingLeft: "20px", margin: "10px 0" }}>
+							<li>Get 1 task worth of free tokens</li>
+							<li>No credit card required - just start using Cline immediately!</li>
+						</ul>
+					</div>
 				</div>
+
+				<VSCodeDivider />
 
 				<div style={{ marginTop: "15px" }}>
 					<ApiOptions showModelOptions={false} />
@@ -168,7 +75,6 @@
 						Let's go!
 					</VSCodeButton>
 				</div>
->>>>>>> c97fb242
 			</div>
 		</div>
 	)
