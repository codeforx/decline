// See https://go.microsoft.com/fwlink/?LinkId=733558
// for the documentation about the tasks.json format
{
	"version": "2.0.0",
	"tasks": [
		{
			"label": "watch",
			"dependsOn": ["npm: build:webview", "npm: dev:webview", "npm: watch:tsc", "npm: watch:esbuild"],
			"presentation": {
				"reveal": "never"
			},
			"group": {
				"kind": "build",
				"isDefault": true
			}
		},
		{
			"type": "npm",
			"script": "build:webview",
			"group": "build",
			"problemMatcher": [],
			"isBackground": true,
			"label": "npm: build:webview",
			"presentation": {
				"group": "watch",
<<<<<<< HEAD
				"reveal": "never",
				"close": true
			},
			"options": {
				"env": {
					"IS_DEV": "true"
				}
			}
		},
		{
			"type": "npm",
			"script": "dev:webview",
			"group": "build",
			"problemMatcher": [
				{
					"pattern": [
						{
							"regexp": ".",
							"file": 1,
							"location": 2,
							"message": 3
						}
					],
					"background": {
						"activeOnStart": true,
						"beginsPattern": ".",
						"endsPattern": "."
					}
				}
			],
			"isBackground": true,
			"label": "npm: dev:webview",
			"presentation": {
				"group": "watch",
				"reveal": "never",
				"close": true
			},
			"options": {
				"env": {
					"IS_DEV": "true"
				}
=======
				"reveal": "never"
>>>>>>> 87670a37
			}
		},
		{
			"type": "npm",
			"script": "watch:esbuild",
			"group": "build",
			"problemMatcher": "$esbuild-watch",
			"isBackground": true,
			"label": "npm: watch:esbuild",
			"presentation": {
				"group": "watch",
				"reveal": "never",
				"close": true
			}
		},
		{
			"type": "npm",
			"script": "watch:tsc",
			"group": "build",
			"problemMatcher": "$tsc-watch",
			"isBackground": true,
			"label": "npm: watch:tsc",
			"presentation": {
				"group": "watch",
				"reveal": "never",
				"close": true
			}
		},
		{
			"type": "npm",
			"script": "watch-tests",
			"problemMatcher": "$tsc-watch",
			"isBackground": true,
			"presentation": {
				"reveal": "never",
				"group": "watchers"
			},
			"group": "build"
		},
		{
			"label": "tasks: watch-tests",
			"dependsOn": ["npm: watch", "npm: watch-tests"],
			"problemMatcher": []
		},
		{
			"label": "stop",
			"command": "echo ${input:terminate}",
			"type": "shell"
		}
	],
	"inputs": [
		{
			"id": "terminate",
			"type": "command",
			"command": "workbench.action.tasks.terminate",
			"args": "terminateAll"
		}
	]
}<|MERGE_RESOLUTION|>--- conflicted
+++ resolved
@@ -23,14 +23,8 @@
 			"label": "npm: build:webview",
 			"presentation": {
 				"group": "watch",
-<<<<<<< HEAD
 				"reveal": "never",
 				"close": true
-			},
-			"options": {
-				"env": {
-					"IS_DEV": "true"
-				}
 			}
 		},
 		{
@@ -60,14 +54,6 @@
 				"group": "watch",
 				"reveal": "never",
 				"close": true
-			},
-			"options": {
-				"env": {
-					"IS_DEV": "true"
-				}
-=======
-				"reveal": "never"
->>>>>>> 87670a37
 			}
 		},
 		{
