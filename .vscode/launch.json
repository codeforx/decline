--- conflicted
+++ resolved
@@ -11,16 +11,7 @@
 			"request": "launch",
 			"args": ["--extensionDevelopmentPath=${workspaceFolder}"],
 			"outFiles": ["${workspaceFolder}/dist/**/*.js"],
-<<<<<<< HEAD
-			"preLaunchTask": "${defaultBuildTask}",
-			"env": {
-				"IS_DEV": "true",
-				"DEV_WORKSPACE_FOLDER": "${workspaceFolder}"
-			}
-			// "postDebugTask": "stop" // This conflicts with VSCode reload extension feature.
-=======
 			"preLaunchTask": "${defaultBuildTask}"
->>>>>>> 87670a37
 		}
 	]
 }